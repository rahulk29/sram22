--- conflicted
+++ resolved
@@ -563,196 +563,4 @@
     modules.push(m);
 
     modules
-<<<<<<< HEAD
-}
-
-#[cfg(test)]
-mod tests {
-    use crate::utils::save_modules;
-
-    use super::*;
-
-    #[test]
-    fn test_netlist_sram_16x16m2() -> Result<(), Box<dyn std::error::Error>> {
-        let modules = sram(SramParams {
-            name: "sramgen_sram_16x16m2".to_string(),
-            row_bits: 4,
-            col_bits: 4,
-            col_mask_bits: 1,
-            wmask_groups: 1,
-        });
-
-        save_modules("sram_16x16m2", modules)?;
-        Ok(())
-    }
-
-    #[test]
-    fn test_netlist_sram_16x16m4() -> Result<(), Box<dyn std::error::Error>> {
-        let modules = sram(SramParams {
-            name: "sramgen_sram_16x16m4".to_string(),
-            row_bits: 4,
-            col_bits: 4,
-            col_mask_bits: 2,
-            wmask_groups: 1,
-        });
-
-        save_modules("sram_16x16m4", modules)?;
-        Ok(())
-    }
-
-    #[test]
-    fn test_netlist_sram_4x4m2() -> Result<(), Box<dyn std::error::Error>> {
-        let modules = sram(SramParams {
-            name: "sramgen_sram_4x4m2".to_string(),
-            row_bits: 2,
-            col_bits: 2,
-            col_mask_bits: 1,
-            wmask_groups: 1,
-        });
-
-        save_modules("sram_4x4m2", modules)?;
-        Ok(())
-    }
-
-    #[test]
-    fn test_netlist_sram_4x4m4() -> Result<(), Box<dyn std::error::Error>> {
-        let modules = sram(SramParams {
-            name: "sramgen_sram_4x4m4".to_string(),
-            row_bits: 2,
-            col_bits: 2,
-            col_mask_bits: 2,
-            wmask_groups: 1,
-        });
-
-        save_modules("sram_4x4m4", modules)?;
-        Ok(())
-    }
-
-    #[test]
-    fn test_netlist_sram_32x32m2() -> Result<(), Box<dyn std::error::Error>> {
-        let modules = sram(SramParams {
-            name: "sramgen_sram_32x32m2".to_string(),
-            row_bits: 5,
-            col_bits: 5,
-            col_mask_bits: 1,
-            wmask_groups: 1,
-        });
-
-        save_modules("sram_32x32m2", modules)?;
-        Ok(())
-    }
-
-    #[test]
-    fn test_netlist_sram_32x32m4() -> Result<(), Box<dyn std::error::Error>> {
-        let modules = sram(SramParams {
-            name: "sramgen_sram_32x32m4".to_string(),
-            row_bits: 5,
-            col_bits: 5,
-            col_mask_bits: 2,
-            wmask_groups: 1,
-        });
-
-        save_modules("sram_32x32m4", modules)?;
-        Ok(())
-    }
-
-    #[test]
-    fn test_netlist_sram_32x32m8() -> Result<(), Box<dyn std::error::Error>> {
-        let modules = sram(SramParams {
-            name: "sramgen_sram_32x32m8".to_string(),
-            row_bits: 5,
-            col_bits: 5,
-            col_mask_bits: 3,
-            wmask_groups: 1,
-        });
-
-        save_modules("sram_32x32m8", modules)?;
-        Ok(())
-    }
-
-    #[test]
-    fn test_netlist_sram_32x64m2() -> Result<(), Box<dyn std::error::Error>> {
-        let modules = sram(SramParams {
-            name: "sramgen_sram_32x64m2".to_string(),
-            row_bits: 5,
-            col_bits: 6,
-            col_mask_bits: 1,
-            wmask_groups: 1,
-        });
-
-        save_modules("sram_32x64m2", modules)?;
-        Ok(())
-    }
-
-    #[test]
-    fn test_netlist_sram_32x64m4() -> Result<(), Box<dyn std::error::Error>> {
-        let modules = sram(SramParams {
-            name: "sramgen_sram_32x64m4".to_string(),
-            row_bits: 5,
-            col_bits: 6,
-            col_mask_bits: 2,
-            wmask_groups: 1,
-        });
-
-        save_modules("sram_32x64m4", modules)?;
-        Ok(())
-    }
-
-    #[test]
-    fn test_netlist_sram_32x64m8() -> Result<(), Box<dyn std::error::Error>> {
-        let modules = sram(SramParams {
-            name: "sramgen_sram_32x64m8".to_string(),
-            row_bits: 5,
-            col_bits: 6,
-            col_mask_bits: 3,
-            wmask_groups: 1,
-        });
-
-        save_modules("sram_32x64m8", modules)?;
-        Ok(())
-    }
-
-    #[test]
-    fn test_netlist_sram_64x128() -> Result<(), Box<dyn std::error::Error>> {
-        let modules = sram(SramParams {
-            name: "sramgen_sram_64x128".to_string(),
-            row_bits: 6,
-            col_bits: 7,
-            col_mask_bits: 1,
-            wmask_groups: 1,
-        });
-
-        save_modules("sram_64x128", modules)?;
-        Ok(())
-    }
-
-    #[test]
-    fn test_netlist_sram_64x128m2w2() -> Result<(), Box<dyn std::error::Error>> {
-        let modules = sram(SramParams {
-            name: "sramgen_sram_64x128m2w2".to_string(),
-            row_bits: 6,
-            col_bits: 7,
-            col_mask_bits: 1,
-            wmask_groups: 2,
-        });
-
-        save_modules("sram_64x128m2w2", modules)?;
-        Ok(())
-    }
-
-    #[test]
-    fn test_netlist_sram_128x64() -> Result<(), Box<dyn std::error::Error>> {
-        let modules = sram(SramParams {
-            name: "sramgen_sram_128x64".to_string(),
-            row_bits: 7,
-            col_bits: 6,
-            col_mask_bits: 1,
-            wmask_groups: 1,
-        });
-
-        save_modules("sram_128x64", modules)?;
-        Ok(())
-    }
-=======
->>>>>>> f330e56c
 }