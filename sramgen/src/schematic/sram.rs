--- conflicted
+++ resolved
@@ -11,19 +11,13 @@
 use crate::config::inv_chain::InvChainGridParams;
 use crate::config::mux::{ReadMuxArrayParams, ReadMuxParams, WriteMuxArrayParams, WriteMuxParams};
 use crate::config::precharge::{PrechargeArrayParams, PrechargeParams};
+use crate::config::rbl::ReplicaBitcellColumnParams;
 use crate::config::sense_amp::SenseAmpArrayParams;
-use crate::config::sram::SramParams;
-<<<<<<< HEAD
-use crate::config::ControlMode;
-use crate::layout::inv_chain::InvChainGridParams;
-use crate::schematic::bitcell_array::{bitcell_array, BitcellArrayParams};
-use crate::schematic::col_inv::{col_inv_array, ColInvArrayParams, ColInvParams};
-=======
+use crate::config::sram::{ControlMode, SramParams};
 use crate::config::wl_driver::{WordlineDriverArrayParams, WordlineDriverParams};
 use crate::config::wmask_control::WriteMaskControlParams;
 use crate::schematic::bitcell_array::bitcell_array;
 use crate::schematic::col_inv::col_inv_array;
->>>>>>> 55185688
 use crate::schematic::conns::{
     bus, conn_map, conn_slice, port_inout, port_input, port_output, sig_conn, signal,
 };
@@ -33,25 +27,13 @@
 use crate::schematic::inv_chain::inv_chain_grid;
 use crate::schematic::local_reference;
 use crate::schematic::mux::read::read_mux_array;
-<<<<<<< HEAD
-use crate::schematic::mux::write::{write_mux_array, ArrayParams, WriteMuxParams};
-use crate::schematic::precharge::{precharge_array, PrechargeArrayParams, PrechargeParams};
-use crate::schematic::rbl::{replica_bitcell_column, ReplicaBitcellColumnParams};
-use crate::schematic::sense_amp::{sense_amp_array, SenseAmpArrayParams};
-use crate::schematic::wl_driver::{
-    wordline_driver_array, WordlineDriverArrayParams, WordlineDriverParams,
-};
-use crate::schematic::wmask_control::{write_mask_control, WriteMaskControlParams};
-use crate::schematic::{local_reference, mux};
-use crate::tech::{openram_dff_ref, sramgen_control_replica_v1_ref, sramgen_control_simple_ref};
-=======
 use crate::schematic::mux::write::write_mux_array;
 use crate::schematic::precharge::precharge_array;
+use crate::schematic::rbl::replica_bitcell_column;
 use crate::schematic::sense_amp::sense_amp_array;
 use crate::schematic::wl_driver::wordline_driver_array;
 use crate::schematic::wmask_control::write_mask_control;
-use crate::tech::{openram_dff_ref, sramgen_control_ref};
->>>>>>> 55185688
+use crate::tech::{openram_dff_ref, sramgen_control_replica_v1_ref, sramgen_control_simple_ref};
 
 pub fn sram(params: &SramParams) -> Vec<Module> {
     assert!(params.row_bits > 0);
@@ -113,17 +95,13 @@
         dummy_cols: 2,
     });
 
-<<<<<<< HEAD
     let pc_cols = if params.control == ControlMode::ReplicaV1 {
         cols + 1
     } else {
         cols
     };
 
-    let mut precharge = precharge_array(PrechargeArrayParams {
-=======
     let mut precharge = precharge_array(&PrechargeArrayParams {
->>>>>>> 55185688
         name: "precharge_array".to_string(),
         width: pc_cols,
         instance_params: PrechargeParams {
@@ -244,8 +222,8 @@
         cols: 9,
     });
 
-    let mut replica_col = replica_bitcell_column(ReplicaBitcellColumnParams {
-        name: "replica_column",
+    let mut replica_col = replica_bitcell_column(&ReplicaBitcellColumnParams {
+        name: "replica_column".to_string(),
         rows: rows as usize,
         dummy_rows: 2,
     });
