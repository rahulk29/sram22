--- conflicted
+++ resolved
@@ -8,16 +8,6 @@
 };
 use crate::tech::sram_sp_replica_cell_ref;
 
-<<<<<<< HEAD
-#[derive(Debug, Copy, Clone)]
-pub struct ReplicaBitcellColumnParams<'a> {
-    pub name: &'a str,
-    pub rows: usize,
-    pub dummy_rows: usize,
-}
-
-=======
->>>>>>> 55185688
 // .subckt sky130_fd_bd_sram__openram_sp_cell_opt1_replica BL BR VGND VPWR VPB VNB WL
 pub fn replica_bitcell_column(params: &ReplicaBitcellColumnParams) -> Vec<Module> {
     assert!(params.rows > 0);
@@ -43,11 +33,7 @@
     ];
 
     let mut m = Module {
-<<<<<<< HEAD
         name: params.name.to_string(),
-=======
-        name: params.name.clone(),
->>>>>>> 55185688
         ports,
         signals: vec![],
         instances: vec![],
