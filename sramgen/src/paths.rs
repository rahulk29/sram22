--- conflicted
+++ resolved
@@ -10,11 +10,7 @@
         control,
         ..
     } = config;
-<<<<<<< HEAD
     format!("sramgen_sram_{data_width}x{num_words}m{mux_ratio}w{write_size}_{control}")
-=======
-    format!("sramgen_sram_{num_words}x{data_width}m{mux_ratio}w{write_size}_simple")
->>>>>>> 55185688
 }
 
 pub fn out_bin(work_dir: impl AsRef<Path>, name: &str) -> PathBuf {
