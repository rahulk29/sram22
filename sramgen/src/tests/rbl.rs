--- conflicted
+++ resolved
@@ -7,13 +7,8 @@
 #[test]
 fn test_netlist_replica_bitcell_column() -> Result<(), Box<dyn std::error::Error>> {
     let name = "sramgen_replica_bitcell_column";
-<<<<<<< HEAD
-    let modules = replica_bitcell_column(ReplicaBitcellColumnParams {
-        name,
-=======
     let modules = replica_bitcell_column(&ReplicaBitcellColumnParams {
         name: name.to_string(),
->>>>>>> 55185688
         rows: 64,
         dummy_rows: 0,
     });
@@ -31,13 +26,8 @@
 #[test]
 fn test_netlist_replica_bitcell_column_dummies() -> Result<(), Box<dyn std::error::Error>> {
     let name = "sramgen_replica_column_dummies";
-<<<<<<< HEAD
-    let modules = replica_bitcell_column(ReplicaBitcellColumnParams {
-        name,
-=======
     let modules = replica_bitcell_column(&ReplicaBitcellColumnParams {
         name: name.to_string(),
->>>>>>> 55185688
         rows: 32,
         dummy_rows: 2,
     });
