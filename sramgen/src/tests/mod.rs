--- conflicted
+++ resolved
@@ -24,28 +24,4 @@
 
 pub(crate) fn test_work_dir(name: &str) -> PathBuf {
     PathBuf::from(BUILD_PATH).join(name)
-<<<<<<< HEAD
-}
-
-pub(crate) fn generate_test(config: &SramConfig) -> Result<()> {
-    let plan = generate_plan(ExtractionResult {}, config)?;
-    let name = &plan.sram_params.name;
-
-    let work_dir = test_work_dir(name);
-    execute_plan(&work_dir, &plan)?;
-
-    #[cfg(feature = "calibre")]
-    {
-        crate::verification::calibre::run_sram_drc(&work_dir, name)?;
-        crate::verification::calibre::run_sram_lvs(&work_dir, name, plan.sram_params.control)?;
-        #[cfg(feature = "pex")]
-        crate::verification::calibre::run_sram_pex(&work_dir, name, plan.sram_params.control)?;
-    }
-
-    #[cfg(feature = "spectre")]
-    crate::verification::spectre::run_sram_spectre(&plan.sram_params, &work_dir, name)?;
-
-    Ok(())
-=======
->>>>>>> 35b026e3
 }