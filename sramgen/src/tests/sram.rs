--- conflicted
+++ resolved
@@ -1,22 +1,8 @@
-<<<<<<< HEAD
-use std::path::PathBuf;
-
-use crate::layout::bank::*;
-use crate::schematic::sram::*;
-use crate::tests::{panic_on_err, test_gds_path, test_verilog_path};
-use crate::utils::save_modules;
-use crate::verification::bit_signal::BitSignal;
-use crate::verification::{self, PortClass, PortOrder, TbParams, TestCase, source_files};
-use crate::verilog::*;
-use crate::{generate_netlist, Result, BUILD_PATH};
-use pdkprims::tech::sky130;
-=======
 use crate::config::{ControlMode, SramConfig};
 
 use crate::Result;
 
 use super::generate_test;
->>>>>>> b996f7ad
 
 #[cfg(feature = "calibre")]
 pub(crate) mod calibre {
@@ -81,96 +67,6 @@
 
 #[test]
 fn test_sram_8x32m2w8_simple() -> Result<()> {
-<<<<<<< HEAD
-    let name = "sramgen_sram_8x32m2w8_simple";
-    let modules = sram(SramParams {
-        name: name.to_string(),
-        row_bits: 4,
-        col_bits: 4,
-        col_mask_bits: 1,
-        wmask_groups: 1,
-    });
-
-    save_modules(name, modules)?;
-
-    generate_netlist(name)?;
-
-    let mut lib = sky130::pdk_lib(name)?;
-    draw_sram_bank(
-        &mut lib,
-        SramBankParams {
-            name: name.to_string(),
-            rows: 16,
-            cols: 16,
-            mux_ratio: 2,
-            wmask_groups: 1,
-        },
-    )
-    .map_err(panic_on_err)?;
-
-    lib.save_gds(test_gds_path(name)).map_err(panic_on_err)?;
-
-    save_1rw_verilog(
-        test_verilog_path(name),
-        Sram1RwParams {
-            module_name: name.to_string(),
-            num_words: 32,
-            data_width: 8,
-            addr_width: 5,
-        },
-    )
-    .unwrap();
-
-    let test_case = TestCase::builder()
-        .clk_period(10e-9)
-        .ops(vec![
-            verification::Op::Write {
-                addr: BitSignal::from_u32(14, 5),
-                data: BitSignal::from_u32(123, 8),
-            },
-            verification::Op::Read {
-                addr: BitSignal::from_u32(14, 5),
-            },
-        ])
-        .build()?;
-
-    let tb = TbParams::builder()
-        .test_case(test_case)
-        .sram_name(name)
-        .tr(50e-12)
-        .tf(50e-12)
-        .vdd(1.8)
-        .c_load(5e-15)
-        .data_width(8)
-        .addr_width(5)
-        .wmask_groups(1)
-        .ports([
-            (PortClass::Power, PortOrder::MsbFirst),
-            (PortClass::Ground, PortOrder::MsbFirst),
-            (PortClass::Clock, PortOrder::MsbFirst),
-            (PortClass::DataIn, PortOrder::MsbFirst),
-            (PortClass::DataOut, PortOrder::MsbFirst),
-            (PortClass::WriteEnable, PortOrder::MsbFirst),
-            (PortClass::Addr, PortOrder::MsbFirst),
-        ])
-        .clk_port("clk")
-        .write_enable_port("we")
-        .addr_port("addr")
-        .data_in_port("din")
-        .data_out_port("dout")
-        .pwr_port("vdd")
-        .gnd_port("vss")
-        .work_dir(PathBuf::from(BUILD_PATH).join(format!("sim/{}", name)))
-        .source_paths(source_files(name))
-        .build()?;
-
-    verification::run_testbench(&tb)?;
-
-    #[cfg(feature = "calibre")]
-    self::calibre::run_sram_drc_lvs(name)?;
-
-    Ok(())
-=======
     generate_test(SramConfig {
         num_words: 32,
         data_width: 8,
@@ -178,7 +74,6 @@
         write_size: 8,
         control: ControlMode::Simple,
     })
->>>>>>> b996f7ad
 }
 
 #[test]
