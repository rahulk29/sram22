use crate::config::{ControlMode, SramConfig};

use crate::Result;

use super::generate_test;

#[cfg(feature = "calibre")]
pub(crate) mod calibre {
    use crate::tests::test_gds_path;
    use crate::{Result, BUILD_PATH, LIB_PATH};
    use calibre::drc::{run_drc, DrcParams};
    use calibre::lvs::{run_lvs, LvsParams, LvsStatus};
    use calibre::pex::{run_pex, PexParams};
    use calibre::RuleCheck;
    use std::path::PathBuf;

    const SKY130_DRC_RULES_PATH: &str = "/tools/B/rahulkumar/sky130/priv/drc/sram_drc_rules";
    const SKY130_LVS_RULES_PATH: &str =
        "/tools/commercial/skywater/swtech130/skywater-src-nda/s8/V2.0.1/LVS/Calibre/lvs_s8_opts";
    const SKY130_PEX_RULES_PATH: &str =
        "/tools/commercial/skywater/swtech130/skywater-src-nda/s8/V2.0.1/PEX/xRC/xrcControlFile_s8";

    fn test_check_filter(check: &RuleCheck) -> bool {
        check.name.starts_with("r_") && check.name != "r_1252_metblk.6"
    }

    pub fn run_sram_drc_lvs(name: &str) -> Result<()> {
        let work_dir = PathBuf::from(BUILD_PATH).join(format!("drc/{}", name));

        let layout_path = test_gds_path(name);

        let data = run_drc(&DrcParams {
            cell_name: name.to_string(),
            work_dir,
            layout_path: layout_path.clone(),
            drc_rules_path: PathBuf::from(SKY130_DRC_RULES_PATH),
        })?;

        assert_eq!(
            data.rule_checks
                .into_iter()
                .filter(test_check_filter)
                .count(),
            0,
            "Found DRC errors"
        );

        let source_path_main = PathBuf::from(BUILD_PATH).join(format!("spice/{}.spice", name));
        let source_path_dff = PathBuf::from(LIB_PATH).join("openram_dff/openram_dff.spice");
        let source_path_sp_cell =
            PathBuf::from(LIB_PATH).join("sram_sp_cell/sky130_fd_bd_sram__sram_sp_cell.lvs.spice");
        let source_path_sp_sense_amp =
            PathBuf::from(LIB_PATH).join("sramgen_sp_sense_amp/sramgen_sp_sense_amp.spice");
        let source_path_control_simple =
            PathBuf::from(LIB_PATH).join("sramgen_control/sramgen_control_simple.spice");
        let work_dir = PathBuf::from(BUILD_PATH).join(format!("lvs/{}", name));

        let source_paths = vec![
            source_path_main,
            source_path_dff,
            source_path_sp_cell,
            source_path_sp_sense_amp,
            source_path_control_simple,
        ];

        assert!(
            matches!(
                run_lvs(&LvsParams {
                    work_dir: work_dir,
                    layout_path: layout_path.clone(),
                    layout_cell_name: name.to_string(),
                    source_paths: source_paths.clone(),
                    source_cell_name: name.to_string(),
                    lvs_rules_path: PathBuf::from(SKY130_LVS_RULES_PATH),
                })?
                .status,
                LvsStatus::Correct,
            ),
            "LVS failed"
        );

        let work_dir = PathBuf::from(BUILD_PATH).join(format!("pex/{}", name));

        assert!(
            matches!(
                run_pex(&PexParams {
                    work_dir,
                    layout_path,
                    layout_cell_name: name.to_string(),
                    source_paths: source_paths.clone(),
                    source_cell_name: name.to_string(),
                    pex_rules_path: PathBuf::from(SKY130_PEX_RULES_PATH),
                })?
                .status,
                LvsStatus::Correct,
            ),
            "PEX LVS failed"
        );

        Ok(())
    }
}

#[test]
fn test_sram_8x32m2w8_simple() -> Result<()> {
    generate_test(SramConfig {
        num_words: 32,
        data_width: 8,
        mux_ratio: 2,
        write_size: 8,
        control: ControlMode::Simple,
    })
}

#[test]
fn test_sram_16x64m2w16_simple() -> Result<()> {
    generate_test(SramConfig {
        num_words: 64,
        data_width: 16,
        mux_ratio: 2,
        write_size: 16,
        control: ControlMode::Simple,
    })
}

#[test]
<<<<<<< HEAD
fn test_sram_16x64m2w8_simple() -> Result<()> {
    let name = "sramgen_sram_16x64m2w8_simple";
    let modules = sram(SramParams {
        name: name.to_string(),
        row_bits: 5,
        col_bits: 5,
        col_mask_bits: 1,
        wmask_groups: 2,
    });

    save_modules(name, modules)?;

    generate_netlist(name)?;

    let mut lib = sky130::pdk_lib(name)?;
    draw_sram_bank(
        &mut lib,
        SramBankParams {
            name: name.to_string(),
            rows: 32,
            cols: 32,
            mux_ratio: 2,
            wmask_groups: 2,
        },
    )
    .map_err(panic_on_err)?;
    lib.save_gds(test_gds_path(name)).map_err(panic_on_err)?;

    save_1rw_verilog(
        test_verilog_path(name),
        Sram1RwParams {
            module_name: name.to_string(),
            num_words: 64,
            data_width: 16,
            addr_width: 6,
        },
    )?;

    #[cfg(feature = "calibre")]
    self::calibre::run_sram_drc_lvs(name)?;

    Ok(())
}

#[test]
fn test_sram_16x64m2w4_simple() -> Result<()> {
    let name = "sramgen_sram_16x64m2w4_simple";
    let modules = sram(SramParams {
        name: name.to_string(),
        row_bits: 5,
        col_bits: 5,
        col_mask_bits: 1,
        wmask_groups: 4,
    });

    save_modules(name, modules)?;

    generate_netlist(name)?;

    let mut lib = sky130::pdk_lib(name)?;
    draw_sram_bank(
        &mut lib,
        SramBankParams {
            name: name.to_string(),
            rows: 32,
            cols: 32,
            mux_ratio: 2,
            wmask_groups: 4,
        },
    )
    .map_err(panic_on_err)?;
    lib.save_gds(test_gds_path(name)).map_err(panic_on_err)?;

    save_1rw_verilog(
        test_verilog_path(name),
        Sram1RwParams {
            module_name: name.to_string(),
            num_words: 64,
            data_width: 16,
            addr_width: 6,
        },
    )?;

    #[cfg(feature = "calibre")]
    self::calibre::run_sram_drc_lvs(name)?;

    Ok(())
}

#[test]
fn test_sram_16x64m2w2_simple() -> Result<()> {
    let name = "sramgen_sram_16x64m2w2_simple";
    let modules = sram(SramParams {
        name: name.to_string(),
        row_bits: 5,
        col_bits: 5,
        col_mask_bits: 1,
        wmask_groups: 8,
    });

    save_modules(name, modules)?;

    generate_netlist(name)?;

    let mut lib = sky130::pdk_lib(name)?;
    draw_sram_bank(
        &mut lib,
        SramBankParams {
            name: name.to_string(),
            rows: 32,
            cols: 32,
            mux_ratio: 2,
            wmask_groups: 8,
        },
    )
    .map_err(panic_on_err)?;
    lib.save_gds(test_gds_path(name)).map_err(panic_on_err)?;

    save_1rw_verilog(
        test_verilog_path(name),
        Sram1RwParams {
            module_name: name.to_string(),
            num_words: 64,
            data_width: 16,
            addr_width: 6,
        },
    )?;

    #[cfg(feature = "calibre")]
    self::calibre::run_sram_drc_lvs(name)?;

    Ok(())
}

#[test]
fn test_sram_8x128m4w8_simple() -> Result<()> {
    let name = "sramgen_sram_8x128m4w8_simple";
    let modules = sram(SramParams {
        name: name.to_string(),
        row_bits: 5,
        col_bits: 5,
        col_mask_bits: 2,
        wmask_groups: 1,
    });

    save_modules(name, modules)?;

    generate_netlist(name)?;

    let mut lib = sky130::pdk_lib(name)?;
    draw_sram_bank(
        &mut lib,
        SramBankParams {
            name: name.to_string(),
            rows: 32,
            cols: 32,
            mux_ratio: 4,
            wmask_groups: 1,
        },
    )
    .map_err(panic_on_err)?;
    lib.save_gds(test_gds_path(name)).map_err(panic_on_err)?;

    save_1rw_verilog(
        test_verilog_path(name),
        Sram1RwParams {
            module_name: name.to_string(),
            num_words: 128,
            data_width: 8,
            addr_width: 7,
        },
    )?;

    #[cfg(feature = "calibre")]
    self::calibre::run_sram_drc_lvs(name)?;

    Ok(())
}

#[test]
fn test_sram_8x128m4w2_simple() -> Result<()> {
    let name = "sramgen_sram_8x128m4w2_simple";
    let modules = sram(SramParams {
        name: name.to_string(),
        row_bits: 5,
        col_bits: 5,
        col_mask_bits: 2,
        wmask_groups: 4,
    });

    save_modules(name, modules)?;

    generate_netlist(name)?;

    let mut lib = sky130::pdk_lib(name)?;
    draw_sram_bank(
        &mut lib,
        SramBankParams {
            name: name.to_string(),
            rows: 32,
            cols: 32,
            mux_ratio: 4,
            wmask_groups: 4,
        },
    )
    .map_err(panic_on_err)?;
    lib.save_gds(test_gds_path(name)).map_err(panic_on_err)?;

    save_1rw_verilog(
        test_verilog_path(name),
        Sram1RwParams {
            module_name: name.to_string(),
            num_words: 128,
            data_width: 8,
            addr_width: 7,
        },
    )?;

    #[cfg(feature = "calibre")]
    self::calibre::run_sram_drc_lvs(name)?;

    Ok(())
}

#[test]
fn test_sram_4x256m8w4_simple() -> Result<()> {
    let name = "sramgen_sram_4x256m8w4_simple";
    let modules = sram(SramParams {
        name: name.to_string(),
        row_bits: 5,
        col_bits: 5,
        col_mask_bits: 3,
        wmask_groups: 1,
    });

    save_modules(name, modules)?;

    generate_netlist(name)?;

    let mut lib = sky130::pdk_lib(name)?;
    draw_sram_bank(
        &mut lib,
        SramBankParams {
            name: name.to_string(),
            rows: 32,
            cols: 32,
            mux_ratio: 8,
            wmask_groups: 1,
        },
    )
    .map_err(panic_on_err)?;

    lib.save_gds(test_gds_path(name)).map_err(panic_on_err)?;

    save_1rw_verilog(
        test_verilog_path(name),
        Sram1RwParams {
            module_name: name.to_string(),
            num_words: 256,
            data_width: 4,
            addr_width: 8,
        },
    )?;

    #[cfg(feature = "calibre")]
    self::calibre::run_sram_drc_lvs(name)?;

    Ok(())
}

#[test]
fn test_sram_4x256m8w2_simple() -> Result<()> {
    let name = "sramgen_sram_4x256m8w2_simple";
    let modules = sram(SramParams {
        name: name.to_string(),
        row_bits: 5,
        col_bits: 5,
        col_mask_bits: 3,
        wmask_groups: 2,
    });

    save_modules(name, modules)?;

    generate_netlist(name)?;

    let mut lib = sky130::pdk_lib(name)?;
    draw_sram_bank(
        &mut lib,
        SramBankParams {
            name: name.to_string(),
            rows: 32,
            cols: 32,
            mux_ratio: 8,
            wmask_groups: 2,
        },
    )
    .map_err(panic_on_err)?;

    lib.save_gds(test_gds_path(name)).map_err(panic_on_err)?;

    save_1rw_verilog(
        test_verilog_path(name),
        Sram1RwParams {
            module_name: name.to_string(),
            num_words: 256,
            data_width: 4,
            addr_width: 8,
        },
    )?;

    #[cfg(feature = "calibre")]
    self::calibre::run_sram_drc_lvs(name)?;

    Ok(())
=======
fn test_sram_8x128m4w8_simple() -> Result<()> {
    generate_test(SramConfig {
        num_words: 128,
        data_width: 8,
        mux_ratio: 4,
        write_size: 8,
        control: ControlMode::Simple,
    })
}

#[test]
fn test_sram_8x128m4w2_simple() -> Result<()> {
    generate_test(SramConfig {
        num_words: 128,
        data_width: 8,
        mux_ratio: 4,
        write_size: 2,
        control: ControlMode::Simple,
    })
}

#[test]
fn test_sram_4x256m8w4_simple() -> Result<()> {
    generate_test(SramConfig {
        num_words: 256,
        data_width: 4,
        mux_ratio: 8,
        write_size: 4,
        control: ControlMode::Simple,
    })
}

#[test]
fn test_sram_32x256m2w32_simple() -> Result<()> {
    generate_test(SramConfig {
        num_words: 256,
        data_width: 32,
        mux_ratio: 2,
        write_size: 32,
        control: ControlMode::Simple,
    })
}

#[test]
fn test_sram_64x128m2w64_simple() -> Result<()> {
    generate_test(SramConfig {
        num_words: 128,
        data_width: 64,
        mux_ratio: 2,
        write_size: 64,
        control: ControlMode::Simple,
    })
}

#[test]
fn test_sram_64x128m2w32_simple() -> Result<()> {
    generate_test(SramConfig {
        num_words: 128,
        data_width: 64,
        mux_ratio: 2,
        write_size: 32,
        control: ControlMode::Simple,
    })
}

#[test]
fn test_sram_64x128m2w2_simple() -> Result<()> {
    generate_test(SramConfig {
        num_words: 128,
        data_width: 64,
        mux_ratio: 2,
        write_size: 2,
        control: ControlMode::Simple,
    })
>>>>>>> b996f7ad
}<|MERGE_RESOLUTION|>--- conflicted
+++ resolved
@@ -66,7 +66,7 @@
         assert!(
             matches!(
                 run_lvs(&LvsParams {
-                    work_dir: work_dir,
+                    work_dir,
                     layout_path: layout_path.clone(),
                     layout_cell_name: name.to_string(),
                     source_paths: source_paths.clone(),
@@ -87,7 +87,7 @@
                     work_dir,
                     layout_path,
                     layout_cell_name: name.to_string(),
-                    source_paths: source_paths.clone(),
+                    source_paths,
                     source_cell_name: name.to_string(),
                     pex_rules_path: PathBuf::from(SKY130_PEX_RULES_PATH),
                 })?
@@ -124,322 +124,39 @@
 }
 
 #[test]
-<<<<<<< HEAD
 fn test_sram_16x64m2w8_simple() -> Result<()> {
-    let name = "sramgen_sram_16x64m2w8_simple";
-    let modules = sram(SramParams {
-        name: name.to_string(),
-        row_bits: 5,
-        col_bits: 5,
-        col_mask_bits: 1,
-        wmask_groups: 2,
-    });
-
-    save_modules(name, modules)?;
-
-    generate_netlist(name)?;
-
-    let mut lib = sky130::pdk_lib(name)?;
-    draw_sram_bank(
-        &mut lib,
-        SramBankParams {
-            name: name.to_string(),
-            rows: 32,
-            cols: 32,
-            mux_ratio: 2,
-            wmask_groups: 2,
-        },
-    )
-    .map_err(panic_on_err)?;
-    lib.save_gds(test_gds_path(name)).map_err(panic_on_err)?;
-
-    save_1rw_verilog(
-        test_verilog_path(name),
-        Sram1RwParams {
-            module_name: name.to_string(),
-            num_words: 64,
-            data_width: 16,
-            addr_width: 6,
-        },
-    )?;
-
-    #[cfg(feature = "calibre")]
-    self::calibre::run_sram_drc_lvs(name)?;
-
-    Ok(())
+    generate_test(SramConfig {
+        num_words: 64,
+        data_width: 16,
+        mux_ratio: 2,
+        write_size: 8,
+        control: ControlMode::Simple,
+    })
 }
 
 #[test]
 fn test_sram_16x64m2w4_simple() -> Result<()> {
-    let name = "sramgen_sram_16x64m2w4_simple";
-    let modules = sram(SramParams {
-        name: name.to_string(),
-        row_bits: 5,
-        col_bits: 5,
-        col_mask_bits: 1,
-        wmask_groups: 4,
-    });
-
-    save_modules(name, modules)?;
-
-    generate_netlist(name)?;
-
-    let mut lib = sky130::pdk_lib(name)?;
-    draw_sram_bank(
-        &mut lib,
-        SramBankParams {
-            name: name.to_string(),
-            rows: 32,
-            cols: 32,
-            mux_ratio: 2,
-            wmask_groups: 4,
-        },
-    )
-    .map_err(panic_on_err)?;
-    lib.save_gds(test_gds_path(name)).map_err(panic_on_err)?;
-
-    save_1rw_verilog(
-        test_verilog_path(name),
-        Sram1RwParams {
-            module_name: name.to_string(),
-            num_words: 64,
-            data_width: 16,
-            addr_width: 6,
-        },
-    )?;
-
-    #[cfg(feature = "calibre")]
-    self::calibre::run_sram_drc_lvs(name)?;
-
-    Ok(())
+    generate_test(SramConfig {
+        num_words: 64,
+        data_width: 16,
+        mux_ratio: 2,
+        write_size: 4,
+        control: ControlMode::Simple,
+    })
 }
 
 #[test]
 fn test_sram_16x64m2w2_simple() -> Result<()> {
-    let name = "sramgen_sram_16x64m2w2_simple";
-    let modules = sram(SramParams {
-        name: name.to_string(),
-        row_bits: 5,
-        col_bits: 5,
-        col_mask_bits: 1,
-        wmask_groups: 8,
-    });
-
-    save_modules(name, modules)?;
-
-    generate_netlist(name)?;
-
-    let mut lib = sky130::pdk_lib(name)?;
-    draw_sram_bank(
-        &mut lib,
-        SramBankParams {
-            name: name.to_string(),
-            rows: 32,
-            cols: 32,
-            mux_ratio: 2,
-            wmask_groups: 8,
-        },
-    )
-    .map_err(panic_on_err)?;
-    lib.save_gds(test_gds_path(name)).map_err(panic_on_err)?;
-
-    save_1rw_verilog(
-        test_verilog_path(name),
-        Sram1RwParams {
-            module_name: name.to_string(),
-            num_words: 64,
-            data_width: 16,
-            addr_width: 6,
-        },
-    )?;
-
-    #[cfg(feature = "calibre")]
-    self::calibre::run_sram_drc_lvs(name)?;
-
-    Ok(())
-}
-
-#[test]
-fn test_sram_8x128m4w8_simple() -> Result<()> {
-    let name = "sramgen_sram_8x128m4w8_simple";
-    let modules = sram(SramParams {
-        name: name.to_string(),
-        row_bits: 5,
-        col_bits: 5,
-        col_mask_bits: 2,
-        wmask_groups: 1,
-    });
-
-    save_modules(name, modules)?;
-
-    generate_netlist(name)?;
-
-    let mut lib = sky130::pdk_lib(name)?;
-    draw_sram_bank(
-        &mut lib,
-        SramBankParams {
-            name: name.to_string(),
-            rows: 32,
-            cols: 32,
-            mux_ratio: 4,
-            wmask_groups: 1,
-        },
-    )
-    .map_err(panic_on_err)?;
-    lib.save_gds(test_gds_path(name)).map_err(panic_on_err)?;
-
-    save_1rw_verilog(
-        test_verilog_path(name),
-        Sram1RwParams {
-            module_name: name.to_string(),
-            num_words: 128,
-            data_width: 8,
-            addr_width: 7,
-        },
-    )?;
-
-    #[cfg(feature = "calibre")]
-    self::calibre::run_sram_drc_lvs(name)?;
-
-    Ok(())
-}
-
-#[test]
-fn test_sram_8x128m4w2_simple() -> Result<()> {
-    let name = "sramgen_sram_8x128m4w2_simple";
-    let modules = sram(SramParams {
-        name: name.to_string(),
-        row_bits: 5,
-        col_bits: 5,
-        col_mask_bits: 2,
-        wmask_groups: 4,
-    });
-
-    save_modules(name, modules)?;
-
-    generate_netlist(name)?;
-
-    let mut lib = sky130::pdk_lib(name)?;
-    draw_sram_bank(
-        &mut lib,
-        SramBankParams {
-            name: name.to_string(),
-            rows: 32,
-            cols: 32,
-            mux_ratio: 4,
-            wmask_groups: 4,
-        },
-    )
-    .map_err(panic_on_err)?;
-    lib.save_gds(test_gds_path(name)).map_err(panic_on_err)?;
-
-    save_1rw_verilog(
-        test_verilog_path(name),
-        Sram1RwParams {
-            module_name: name.to_string(),
-            num_words: 128,
-            data_width: 8,
-            addr_width: 7,
-        },
-    )?;
-
-    #[cfg(feature = "calibre")]
-    self::calibre::run_sram_drc_lvs(name)?;
-
-    Ok(())
-}
-
-#[test]
-fn test_sram_4x256m8w4_simple() -> Result<()> {
-    let name = "sramgen_sram_4x256m8w4_simple";
-    let modules = sram(SramParams {
-        name: name.to_string(),
-        row_bits: 5,
-        col_bits: 5,
-        col_mask_bits: 3,
-        wmask_groups: 1,
-    });
-
-    save_modules(name, modules)?;
-
-    generate_netlist(name)?;
-
-    let mut lib = sky130::pdk_lib(name)?;
-    draw_sram_bank(
-        &mut lib,
-        SramBankParams {
-            name: name.to_string(),
-            rows: 32,
-            cols: 32,
-            mux_ratio: 8,
-            wmask_groups: 1,
-        },
-    )
-    .map_err(panic_on_err)?;
-
-    lib.save_gds(test_gds_path(name)).map_err(panic_on_err)?;
-
-    save_1rw_verilog(
-        test_verilog_path(name),
-        Sram1RwParams {
-            module_name: name.to_string(),
-            num_words: 256,
-            data_width: 4,
-            addr_width: 8,
-        },
-    )?;
-
-    #[cfg(feature = "calibre")]
-    self::calibre::run_sram_drc_lvs(name)?;
-
-    Ok(())
-}
-
-#[test]
-fn test_sram_4x256m8w2_simple() -> Result<()> {
-    let name = "sramgen_sram_4x256m8w2_simple";
-    let modules = sram(SramParams {
-        name: name.to_string(),
-        row_bits: 5,
-        col_bits: 5,
-        col_mask_bits: 3,
-        wmask_groups: 2,
-    });
-
-    save_modules(name, modules)?;
-
-    generate_netlist(name)?;
-
-    let mut lib = sky130::pdk_lib(name)?;
-    draw_sram_bank(
-        &mut lib,
-        SramBankParams {
-            name: name.to_string(),
-            rows: 32,
-            cols: 32,
-            mux_ratio: 8,
-            wmask_groups: 2,
-        },
-    )
-    .map_err(panic_on_err)?;
-
-    lib.save_gds(test_gds_path(name)).map_err(panic_on_err)?;
-
-    save_1rw_verilog(
-        test_verilog_path(name),
-        Sram1RwParams {
-            module_name: name.to_string(),
-            num_words: 256,
-            data_width: 4,
-            addr_width: 8,
-        },
-    )?;
-
-    #[cfg(feature = "calibre")]
-    self::calibre::run_sram_drc_lvs(name)?;
-
-    Ok(())
-=======
+    generate_test(SramConfig {
+        num_words: 64,
+        data_width: 16,
+        mux_ratio: 2,
+        write_size: 2,
+        control: ControlMode::Simple,
+    })
+}
+
+#[test]
 fn test_sram_8x128m4w8_simple() -> Result<()> {
     generate_test(SramConfig {
         num_words: 128,
@@ -473,6 +190,17 @@
 }
 
 #[test]
+fn test_sram_4x256m8w2_simple() -> Result<()> {
+    generate_test(SramConfig {
+        num_words: 256,
+        data_width: 4,
+        mux_ratio: 8,
+        write_size: 2,
+        control: ControlMode::Simple,
+    })
+}
+
+#[test]
 fn test_sram_32x256m2w32_simple() -> Result<()> {
     generate_test(SramConfig {
         num_words: 256,
@@ -514,5 +242,4 @@
         write_size: 2,
         control: ControlMode::Simple,
     })
->>>>>>> b996f7ad
 }