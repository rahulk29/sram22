use crate::config::SramConfig;
use crate::plan::extract::ExtractionResult;
use crate::plan::{execute_plan, generate_plan};
use crate::tests::test_work_dir;
use crate::Result;

<<<<<<< HEAD
use super::generate_test;

#[test]
fn test_sram_8x32m2w8_replica_v1() -> Result<()> {
    generate_test(&SramConfig {
        num_words: 32,
        data_width: 8,
        mux_ratio: 2,
        write_size: 8,
        control: ControlMode::ReplicaV1,
    })
}

#[test]
fn test_sram_8x32m2w8_simple() -> Result<()> {
    generate_test(&SramConfig {
        num_words: 32,
        data_width: 8,
        mux_ratio: 2,
        write_size: 8,
        control: ControlMode::Simple,
    })
}

#[test]
fn test_sram_16x64m2w16_simple() -> Result<()> {
    generate_test(&SramConfig {
        num_words: 64,
        data_width: 16,
        mux_ratio: 2,
        write_size: 16,
        control: ControlMode::Simple,
    })
}

#[test]
fn test_sram_16x64m2w8_simple() -> Result<()> {
    generate_test(&SramConfig {
        num_words: 64,
        data_width: 16,
        mux_ratio: 2,
        write_size: 8,
        control: ControlMode::Simple,
    })
}

#[test]
fn test_sram_16x64m2w4_simple() -> Result<()> {
    generate_test(&SramConfig {
        num_words: 64,
        data_width: 16,
        mux_ratio: 2,
        write_size: 4,
        control: ControlMode::Simple,
    })
}

#[test]
fn test_sram_16x64m2w2_simple() -> Result<()> {
    generate_test(&SramConfig {
        num_words: 64,
        data_width: 16,
        mux_ratio: 2,
        write_size: 2,
        control: ControlMode::Simple,
    })
}

#[test]
fn test_sram_8x128m4w8_simple() -> Result<()> {
    generate_test(&SramConfig {
        num_words: 128,
        data_width: 8,
        mux_ratio: 4,
        write_size: 8,
        control: ControlMode::Simple,
    })
}

#[test]
fn test_sram_8x128m4w2_simple() -> Result<()> {
    generate_test(&SramConfig {
        num_words: 128,
        data_width: 8,
        mux_ratio: 4,
        write_size: 2,
        control: ControlMode::Simple,
    })
}

#[test]
fn test_sram_4x256m8w4_simple() -> Result<()> {
    generate_test(&SramConfig {
        num_words: 256,
        data_width: 4,
        mux_ratio: 8,
        write_size: 4,
        control: ControlMode::Simple,
    })
}

#[test]
fn test_sram_4x256m8w2_simple() -> Result<()> {
    generate_test(&SramConfig {
        num_words: 256,
        data_width: 4,
        mux_ratio: 8,
        write_size: 2,
        control: ControlMode::Simple,
    })
}

#[test]
fn test_sram_32x256m2w32_simple() -> Result<()> {
    generate_test(&SramConfig {
        num_words: 256,
        data_width: 32,
        mux_ratio: 2,
        write_size: 32,
        control: ControlMode::Simple,
    })
}

#[test]
fn test_sram_64x128m2w64_simple() -> Result<()> {
    generate_test(&SramConfig {
        num_words: 128,
        data_width: 64,
        mux_ratio: 2,
        write_size: 64,
        control: ControlMode::Simple,
    })
}

#[test]
fn test_sram_64x128m2w32_simple() -> Result<()> {
    generate_test(&SramConfig {
        num_words: 128,
        data_width: 64,
        mux_ratio: 2,
        write_size: 32,
        control: ControlMode::Simple,
    })
}

#[test]
fn test_sram_64x128m2w2_simple() -> Result<()> {
    generate_test(&SramConfig {
        num_words: 128,
        data_width: 64,
        mux_ratio: 2,
        write_size: 2,
        control: ControlMode::Simple,
    })
}
=======
macro_rules! generate_sram_test {
    ( $num_words:expr, $data_width:expr, $mux_ratio:expr, $write_size:expr, ControlMode::Simple ) => {
        paste::paste! {
            #[test]
            fn [<test_sram_ $num_words x $data_width m $mux_ratio w $write_size _simple>]() -> Result<()> {
                crate::tests::sram::test_sram(&crate::config::SramConfig {
                    num_words: $num_words,
                    data_width: $data_width,
                    mux_ratio: $mux_ratio,
                    write_size: $write_size,
                    control: crate::config::ControlMode::Simple,
                })
            }
        }
    };
}

pub(crate) use generate_sram_test;

pub(crate) fn test_sram(config: &SramConfig) -> Result<()> {
    let plan = generate_plan(ExtractionResult {}, config)?;
    let name = &plan.sram_params.name;

    let work_dir = test_work_dir(name);
    execute_plan(&work_dir, &plan)?;

    #[cfg(feature = "calibre")]
    {
        crate::verification::calibre::run_sram_drc(&work_dir, name)?;
        crate::verification::calibre::run_sram_lvs(&work_dir, name)?;
        #[cfg(feature = "pex")]
        crate::verification::calibre::run_sram_pex(&work_dir, name)?;
    }

    #[cfg(feature = "spectre")]
    crate::verification::spectre::run_sram_spectre(&plan.sram_params, &work_dir, name)?;

    Ok(())
}

generate_sram_test!(32, 8, 2, 8, ControlMode::Simple);
generate_sram_test!(64, 16, 2, 16, ControlMode::Simple);
generate_sram_test!(64, 16, 2, 8, ControlMode::Simple);
generate_sram_test!(64, 16, 2, 4, ControlMode::Simple);
generate_sram_test!(64, 16, 2, 2, ControlMode::Simple);
generate_sram_test!(128, 8, 4, 8, ControlMode::Simple);
generate_sram_test!(128, 8, 4, 2, ControlMode::Simple);
generate_sram_test!(256, 4, 8, 4, ControlMode::Simple);
generate_sram_test!(256, 4, 8, 2, ControlMode::Simple);
generate_sram_test!(256, 32, 2, 32, ControlMode::Simple);
generate_sram_test!(128, 64, 2, 64, ControlMode::Simple);
generate_sram_test!(128, 64, 2, 32, ControlMode::Simple);
generate_sram_test!(128, 64, 2, 2, ControlMode::Simple);
>>>>>>> 35b026e3
<|MERGE_RESOLUTION|>--- conflicted
+++ resolved
@@ -4,163 +4,6 @@
 use crate::tests::test_work_dir;
 use crate::Result;
 
-<<<<<<< HEAD
-use super::generate_test;
-
-#[test]
-fn test_sram_8x32m2w8_replica_v1() -> Result<()> {
-    generate_test(&SramConfig {
-        num_words: 32,
-        data_width: 8,
-        mux_ratio: 2,
-        write_size: 8,
-        control: ControlMode::ReplicaV1,
-    })
-}
-
-#[test]
-fn test_sram_8x32m2w8_simple() -> Result<()> {
-    generate_test(&SramConfig {
-        num_words: 32,
-        data_width: 8,
-        mux_ratio: 2,
-        write_size: 8,
-        control: ControlMode::Simple,
-    })
-}
-
-#[test]
-fn test_sram_16x64m2w16_simple() -> Result<()> {
-    generate_test(&SramConfig {
-        num_words: 64,
-        data_width: 16,
-        mux_ratio: 2,
-        write_size: 16,
-        control: ControlMode::Simple,
-    })
-}
-
-#[test]
-fn test_sram_16x64m2w8_simple() -> Result<()> {
-    generate_test(&SramConfig {
-        num_words: 64,
-        data_width: 16,
-        mux_ratio: 2,
-        write_size: 8,
-        control: ControlMode::Simple,
-    })
-}
-
-#[test]
-fn test_sram_16x64m2w4_simple() -> Result<()> {
-    generate_test(&SramConfig {
-        num_words: 64,
-        data_width: 16,
-        mux_ratio: 2,
-        write_size: 4,
-        control: ControlMode::Simple,
-    })
-}
-
-#[test]
-fn test_sram_16x64m2w2_simple() -> Result<()> {
-    generate_test(&SramConfig {
-        num_words: 64,
-        data_width: 16,
-        mux_ratio: 2,
-        write_size: 2,
-        control: ControlMode::Simple,
-    })
-}
-
-#[test]
-fn test_sram_8x128m4w8_simple() -> Result<()> {
-    generate_test(&SramConfig {
-        num_words: 128,
-        data_width: 8,
-        mux_ratio: 4,
-        write_size: 8,
-        control: ControlMode::Simple,
-    })
-}
-
-#[test]
-fn test_sram_8x128m4w2_simple() -> Result<()> {
-    generate_test(&SramConfig {
-        num_words: 128,
-        data_width: 8,
-        mux_ratio: 4,
-        write_size: 2,
-        control: ControlMode::Simple,
-    })
-}
-
-#[test]
-fn test_sram_4x256m8w4_simple() -> Result<()> {
-    generate_test(&SramConfig {
-        num_words: 256,
-        data_width: 4,
-        mux_ratio: 8,
-        write_size: 4,
-        control: ControlMode::Simple,
-    })
-}
-
-#[test]
-fn test_sram_4x256m8w2_simple() -> Result<()> {
-    generate_test(&SramConfig {
-        num_words: 256,
-        data_width: 4,
-        mux_ratio: 8,
-        write_size: 2,
-        control: ControlMode::Simple,
-    })
-}
-
-#[test]
-fn test_sram_32x256m2w32_simple() -> Result<()> {
-    generate_test(&SramConfig {
-        num_words: 256,
-        data_width: 32,
-        mux_ratio: 2,
-        write_size: 32,
-        control: ControlMode::Simple,
-    })
-}
-
-#[test]
-fn test_sram_64x128m2w64_simple() -> Result<()> {
-    generate_test(&SramConfig {
-        num_words: 128,
-        data_width: 64,
-        mux_ratio: 2,
-        write_size: 64,
-        control: ControlMode::Simple,
-    })
-}
-
-#[test]
-fn test_sram_64x128m2w32_simple() -> Result<()> {
-    generate_test(&SramConfig {
-        num_words: 128,
-        data_width: 64,
-        mux_ratio: 2,
-        write_size: 32,
-        control: ControlMode::Simple,
-    })
-}
-
-#[test]
-fn test_sram_64x128m2w2_simple() -> Result<()> {
-    generate_test(&SramConfig {
-        num_words: 128,
-        data_width: 64,
-        mux_ratio: 2,
-        write_size: 2,
-        control: ControlMode::Simple,
-    })
-}
-=======
 macro_rules! generate_sram_test {
     ( $num_words:expr, $data_width:expr, $mux_ratio:expr, $write_size:expr, ControlMode::Simple ) => {
         paste::paste! {
@@ -172,6 +15,20 @@
                     mux_ratio: $mux_ratio,
                     write_size: $write_size,
                     control: crate::config::ControlMode::Simple,
+                })
+            }
+        }
+    };
+    ( $num_words:expr, $data_width:expr, $mux_ratio:expr, $write_size:expr, ControlMode::ReplicaV1 ) => {
+        paste::paste! {
+            #[test]
+            fn [<test_sram_ $num_words x $data_width m $mux_ratio w $write_size _replica_v1>]() -> Result<()> {
+                crate::tests::sram::test_sram(&crate::config::SramConfig {
+                    num_words: $num_words,
+                    data_width: $data_width,
+                    mux_ratio: $mux_ratio,
+                    write_size: $write_size,
+                    control: crate::config::ControlMode::ReplicaV1,
                 })
             }
         }
@@ -190,9 +47,9 @@
     #[cfg(feature = "calibre")]
     {
         crate::verification::calibre::run_sram_drc(&work_dir, name)?;
-        crate::verification::calibre::run_sram_lvs(&work_dir, name)?;
+        crate::verification::calibre::run_sram_lvs(&work_dir, name, config.control)?;
         #[cfg(feature = "pex")]
-        crate::verification::calibre::run_sram_pex(&work_dir, name)?;
+        crate::verification::calibre::run_sram_pex(&work_dir, name, config.control)?;
     }
 
     #[cfg(feature = "spectre")]
@@ -201,6 +58,7 @@
     Ok(())
 }
 
+generate_sram_test!(32, 8, 2, 8, ControlMode::ReplicaV1);
 generate_sram_test!(32, 8, 2, 8, ControlMode::Simple);
 generate_sram_test!(64, 16, 2, 16, ControlMode::Simple);
 generate_sram_test!(64, 16, 2, 8, ControlMode::Simple);
@@ -213,5 +71,4 @@
 generate_sram_test!(256, 32, 2, 32, ControlMode::Simple);
 generate_sram_test!(128, 64, 2, 64, ControlMode::Simple);
 generate_sram_test!(128, 64, 2, 32, ControlMode::Simple);
-generate_sram_test!(128, 64, 2, 2, ControlMode::Simple);
->>>>>>> 35b026e3
+generate_sram_test!(128, 64, 2, 2, ControlMode::Simple);