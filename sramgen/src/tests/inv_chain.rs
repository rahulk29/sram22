--- conflicted
+++ resolved
@@ -1,14 +1,10 @@
 use crate::layout::inv_chain::*;
-<<<<<<< HEAD
-use crate::paths::out_gds;
+use crate::paths::{out_bin, out_gds};
+use crate::schematic::inv_chain::*;
+use crate::schematic::{generate_netlist, save_bin};
+use crate::tech::all_external_modules;
 use crate::tests::test_work_dir;
 use crate::Result;
-=======
-use crate::schematic::inv_chain::inv_chain_grid;
-use crate::tech::all_external_modules;
-use crate::tests::test_gds_path;
-use crate::{generate_netlist, save_bin, Result};
->>>>>>> 179edad1
 use pdkprims::tech::sky130;
 use vlsir::circuit::Package;
 
@@ -30,9 +26,12 @@
         ext_modules,
     };
 
-    save_bin(name, pkg)?;
+    let work_dir = test_work_dir(name);
 
-    generate_netlist(name)?;
+    let bin_path = out_bin(&work_dir, name);
+    save_bin(&bin_path, name, pkg)?;
+
+    generate_netlist(&bin_path, &work_dir)?;
 
     let mut lib = sky130::pdk_lib(name)?;
     draw_inv_chain_grid(&mut lib, params)?;
@@ -44,7 +43,7 @@
 }
 
 #[test]
-fn test_sky130_inv_chain_12() -> Result<()> {
+fn test_inv_chain_12() -> Result<()> {
     let name = "sramgen_inv_chain_12";
     let mut lib = sky130::pdk_lib(name)?;
     draw_inv_chain(
