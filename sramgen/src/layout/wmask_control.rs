--- conflicted
+++ resolved
@@ -13,15 +13,11 @@
     lib: &mut PdkLib,
     params: &WriteMaskControlParams,
 ) -> Result<Ptr<Cell>> {
-    let width = params.width;
     let WriteMaskControlParams {
         name, and_params, ..
     } = params;
+    let width = params.width;
 
-<<<<<<< HEAD
-=======
-    let width = width;
->>>>>>> 945a052b
     let mut cell = Cell::empty(name);
     let AndParams { nand, inv, .. } = and_params;
 
