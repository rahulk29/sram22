--- conflicted
+++ resolved
@@ -4,11 +4,8 @@
 pub mod control;
 pub mod decoder;
 pub mod gate;
-<<<<<<< HEAD
+pub mod guard_ring;
 pub mod macros;
-=======
-pub mod guard_ring;
->>>>>>> 9dfbb808
 pub mod precharge;
 pub mod rmux;
 pub mod sram;
