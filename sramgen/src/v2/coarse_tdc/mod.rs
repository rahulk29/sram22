--- conflicted
+++ resolved
@@ -1,11 +1,6 @@
 use serde::{Deserialize, Serialize};
 use subgeom::bbox::BoundBox;
-<<<<<<< HEAD
-use subgeom::transform::Translate;
-use subgeom::Point;
-=======
-
->>>>>>> 3f8a19cb
+
 use substrate::component::{Component, NoParams};
 use substrate::index::IndexOwned;
 use substrate::layout::cell::PortConflictStrategy;
@@ -142,13 +137,8 @@
     type Params = NoParams;
 
     fn new(
-<<<<<<< HEAD
-        params: &Self::Params,
-        ctx: &substrate::data::SubstrateCtx,
-=======
         _params: &Self::Params,
         _ctx: &substrate::data::SubstrateCtx,
->>>>>>> 3f8a19cb
     ) -> substrate::error::Result<Self> {
         Ok(Self)
     }
