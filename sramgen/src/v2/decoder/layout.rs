--- conflicted
+++ resolved
@@ -5,7 +5,7 @@
 use substrate::component::{Component, NoParams};
 use substrate::error::Result as SubResult;
 use substrate::index::IndexOwned;
-use substrate::layout::cell::{CellPort, Element, Instance, Port};
+use substrate::layout::cell::{CellPort, Element, Port};
 use substrate::layout::context::LayoutCtx;
 use substrate::layout::elements::via::{Via, ViaParams};
 use substrate::layout::geom::bbox::BoundBox;
@@ -13,9 +13,10 @@
 use substrate::layout::geom::transform::Translate;
 use substrate::layout::geom::{Corner, Point, Rect, Sign, Span};
 use substrate::layout::group::elements::ElementGroup;
-use substrate::layout::group::Group;
+
 use substrate::layout::layers::selector::Selector;
 use substrate::layout::layers::LayerKey;
+
 use substrate::layout::placement::grid::GridTiler;
 use substrate::layout::placement::place_bbox::PlaceBbox;
 use substrate::layout::routing::tracks::UniformTracks;
@@ -23,11 +24,7 @@
 
 use crate::v2::gate::{Gate, GateParams};
 
-<<<<<<< HEAD
-use super::{Decoder, DecoderStage, DecoderStageParams, Predecoder, TreeNode};
-=======
-use super::{Decoder, DecoderStage, DecoderTree, DecoderStageParams};
->>>>>>> 89e98a90
+use super::{DecoderParams, DecoderStage, DecoderStageParams, Predecoder};
 
 pub struct LastBitDecoderStage {
     params: DecoderStageParams,
@@ -52,9 +49,11 @@
         &self,
         ctx: &mut substrate::layout::context::LayoutCtx,
     ) -> substrate::error::Result<()> {
-        let dsn = ctx.inner().run_script::<LastBitDecoderPhysicalDesignScript>(&NoParams)?;
+        let dsn = ctx
+            .inner()
+            .run_script::<LastBitDecoderPhysicalDesignScript>(&NoParams)?;
         let mut gate = ctx.instantiate::<DecoderGate>(&DecoderGateParams {
-            gate: self.params.gate.clone(),
+            gate: self.params.gate,
             dsn: (*dsn).clone(),
         })?;
         gate.set_orientation(Named::R90Cw);
@@ -121,37 +120,64 @@
             );
         }
         Ok(())
-}
+    }
 }
 
 impl Predecoder {
     pub(crate) fn layout(&self, ctx: &mut LayoutCtx) -> SubResult<()> {
-        let group = self.helper(&self.params.tree.root, ctx)?;
-        ctx.draw(group)?;
-        Ok(())
-    }
-
-    fn helper(&self, node: &TreeNode, ctx: &mut LayoutCtx) -> SubResult<Group> {
+        let dsn = ctx
+            .inner()
+            .run_script::<PredecoderPhysicalDesignScript>(&NoParams)?;
+        let node = &self.params.tree.root;
+        let child_sizes = if node.children.is_empty() {
+            (0..node.num.ilog2()).map(|_| 2).collect()
+        } else {
+            node.children.iter().map(|n| n.num).collect()
+        };
         let params = DecoderStageParams {
             gate: node.gate,
             num: node.num,
-            child_sizes: node.children.iter().map(|n| n.num).collect(),
+            child_sizes,
         };
-        let mut group = Group::new();
         let mut inst = ctx.instantiate::<DecoderStage>(&params)?;
         inst.place(Corner::LowerLeft, Point::zero());
-        group.add(inst);
+        ctx.add_ports(inst.ports_starting_with("decode"));
 
         let mut x = 0;
-        for node in node.children.iter() {
-            let mut grp = self.helper(node, ctx)?;
-            grp.place(Corner::UpperLeft, Point::new(x, 0));
-            x += grp.brect().width();
-            group.add_group(grp);
-        }
-
-        Ok(group)
-    }
+        for (i, node) in node.children.iter().enumerate() {
+            let mut child = ctx.instantiate::<Predecoder>(&DecoderParams {
+                tree: super::DecoderTree { root: node.clone() },
+            })?;
+            child.place(Corner::UpperLeft, Point::new(x, 0));
+            x += child.brect().width() + 2 * dsn.width;
+
+            for j in 0..node.num {
+                let src = child.port(&format!("decode_{j}"))?.largest_rect(dsn.li)?;
+                let dst = inst
+                    .port(&format!("predecode_{i}_{j}"))?
+                    .largest_rect(dsn.hm)?;
+                let rect = Rect::from_spans(src.hspan(), dst.vspan().add_point(src.top()));
+                ctx.draw_rect(dsn.vm, rect);
+            }
+            ctx.draw(child)?;
+        }
+        ctx.draw(inst)?;
+
+        ctx.flatten();
+
+        Ok(())
+    }
+}
+
+enum PredecoderTracks {
+    /// Forward through any higher predecoders.
+    Forward,
+    /// Backward through any lower predecoders.
+    Backward,
+    /// Hop from one stage to the next.
+    Hop,
+    /// Power rails (ground if odd, power if even).
+    Power,
 }
 
 fn base_indices(mut i: usize, sizes: &[usize]) -> Vec<usize> {
@@ -168,9 +194,11 @@
         &self,
         ctx: &mut substrate::layout::context::LayoutCtx,
     ) -> substrate::error::Result<()> {
-        let dsn = ctx.inner().run_script::<PredecoderPhysicalDesignScript>(&NoParams)?;
+        let dsn = ctx
+            .inner()
+            .run_script::<PredecoderPhysicalDesignScript>(&NoParams)?;
         let gate = ctx.instantiate::<DecoderGate>(&DecoderGateParams {
-            gate: self.params.gate.clone(),
+            gate: self.params.gate,
             dsn: (*dsn).clone(),
         })?;
         let row = (0..self.params.num)
@@ -258,15 +286,23 @@
 
 impl Component for DecoderGate {
     type Params = DecoderGateParams;
-    fn new(params: &Self::Params, _ctx: &substrate::data::SubstrateCtx) -> substrate::error::Result<Self> {
-        Ok(Self { params: params.clone() })
+    fn new(
+        params: &Self::Params,
+        _ctx: &substrate::data::SubstrateCtx,
+    ) -> substrate::error::Result<Self> {
+        Ok(Self {
+            params: params.clone(),
+        })
     }
 
     fn name(&self) -> arcstr::ArcStr {
         arcstr::literal!("decoder_gate")
     }
 
-    fn layout(&self, ctx: &mut substrate::layout::context::LayoutCtx) -> substrate::error::Result<()> {
+    fn layout(
+        &self,
+        ctx: &mut substrate::layout::context::LayoutCtx,
+    ) -> substrate::error::Result<()> {
         let dsn = &self.params.dsn;
 
         let layers = ctx.layers();
@@ -336,7 +372,7 @@
         let psdm = layers.get(Selector::Name("psdm"))?;
         let nsdm = layers.get(Selector::Name("nsdm"))?;
         Ok(Self::Output {
-            width: 5_840,
+            width: 2_920,
             tap_width: 1_300,
             hm,
             vm,
