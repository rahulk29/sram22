use std::collections::HashSet;

use grid::Grid;
use serde::{Deserialize, Serialize};
use substrate::component::{Component, NoParams};
use substrate::index::IndexOwned;
use substrate::layout::cell::{CellPort, Element, Port};
use substrate::layout::elements::via::{Via, ViaParams};
use substrate::layout::geom::bbox::BoundBox;
use substrate::layout::geom::orientation::Named;
use substrate::layout::geom::transform::Translate;
use substrate::layout::geom::{Rect, Sign, Span};
use substrate::layout::group::elements::ElementGroup;
use substrate::layout::layers::selector::Selector;
use substrate::layout::layers::LayerKey;
use substrate::layout::placement::grid::GridTiler;
use substrate::layout::placement::place_bbox::PlaceBbox;
use substrate::layout::routing::tracks::UniformTracks;
use substrate::script::Script;

use crate::v2::gate::{Gate, GateParams};

use super::{Decoder, DecoderStage, DecoderTree, DecoderStageParams};

pub struct LastBitDecoderStage {
    params: DecoderStageParams,
}

impl Component for LastBitDecoderStage {
    type Params = DecoderStageParams;
    fn new(
        params: &Self::Params,
        _ctx: &substrate::data::SubstrateCtx,
    ) -> substrate::error::Result<Self> {
        Ok(Self {
            params: params.clone(),
        })
    }

    fn name(&self) -> arcstr::ArcStr {
        arcstr::literal!("last_bit_decoder_stage")
    }

    fn layout(
        &self,
        ctx: &mut substrate::layout::context::LayoutCtx,
    ) -> substrate::error::Result<()> {
        let dsn = ctx.inner().run_script::<LastBitDecoderPhysicalDesignScript>(&NoParams)?;
        let gate = ctx.instantiate::<DecoderGate>(&DecoderGateParams {
            gate: self.params.gate.clone(),
            dsn: (*dsn).clone(),
        })?;
        let row = (0..self.params.num)
            .map(|_| gate.clone().into())
            .collect::<Vec<_>>();
        let mut grid = Grid::new(0, 0);
        grid.push_row(row);
        let tiler = GridTiler::new(grid);
        ctx.draw(tiler)?;
        let tracks = UniformTracks::builder().line(dsn.hline).space(dsn.hspace).start(ctx.brect().bottom()).sign(Sign::Neg).build().unwrap();
        let hspan =  ctx.brect().hspan();
        for i in 0..self.params.num {
            ctx.draw_rect(dsn.hm, Rect::from_spans(hspan, tracks.index(i)));
        }
        Ok(())
    }
}

fn base_indices(mut i: usize, sizes: &[usize]) -> Vec<usize> {
    let mut res = Vec::new();
    for sz in sizes {
        res.push(i % sz);
        i /= sz;
    }
    res
}

impl DecoderStage {
    pub(crate) fn layout(
        &self,
        ctx: &mut substrate::layout::context::LayoutCtx,
    ) -> substrate::error::Result<()> {
        let dsn = ctx.inner().run_script::<PredecoderPhysicalDesignScript>(&NoParams)?;
        let gate = ctx.instantiate::<DecoderGate>(&DecoderGateParams {
            gate: self.params.gate.clone(),
            dsn: (*dsn).clone(),
        })?;
        let row = (0..self.params.num)
            .map(|_| gate.clone().into())
            .collect::<Vec<_>>();
        let mut grid = Grid::new(0, 0);
        grid.push_row(row);
        let tiler = GridTiler::new(grid);
        ctx.draw_ref(&tiler)?;
        let tracks = UniformTracks::builder()
            .line(dsn.hline)
            .space(dsn.hspace)
            .start(ctx.brect().bottom())
            .sign(Sign::Neg)
            .build()
            .unwrap();
        let hspan = ctx.brect().hspan();
        let mut child_tracks = Vec::new();
        let mut idx = 0usize;
        for (i, s) in self.params.child_sizes.iter().copied().enumerate() {
            child_tracks.push(Vec::new());
            for j in 0..s {
                let tr = tracks.index(idx);
                let rect = Rect::from_spans(hspan, tr);
                ctx.draw_rect(dsn.hm, rect);
                ctx.add_port(CellPort::with_shape(
                    arcstr::format!("predecode_{i}_{j}"),
                    dsn.hm,
                    rect,
                ));
                idx += 1;
                child_tracks[i].push(rect);
            }
        }
        for n in 0..self.params.num {
            let idxs = base_indices(n, &self.params.child_sizes);
            let tf = tiler.translation(0, n);
            let mut gate = gate.clone();
            gate.translate(tf);
            let ports = ["a", "b", "c", "d"];
            for (i, j) in idxs.into_iter().enumerate() {
                // connect to child_tracks[i][j].
                let port = gate.port(ports[i])?.largest_rect(dsn.li)?;
                let track = child_tracks[i][j];

                let bot = Rect::from_spans(port.hspan(), track.vspan());
                let viap = ViaParams::builder()
                    .layers(dsn.li, dsn.vm)
                    .geometry(bot, bot)
                    .build();
                let via = ctx.instantiate::<Via>(&viap)?;
                ctx.draw_ref(&via)?;
                let viap = ViaParams::builder()
                    .layers(dsn.vm, dsn.hm)
                    .geometry(via.brect(), track)
                    .build();
                let via = ctx.instantiate::<Via>(&viap)?;
                ctx.draw_ref(&via)?;

                ctx.draw_rect(
                    dsn.li,
                    Rect::from_spans(port.hspan(), port.vspan().union(via.brect().vspan())),
                )
            }
            ctx.add_port(
                gate.port("y")?
                    .into_cell_port()
                    .named(arcstr::format!("decode_{n}")),
            );
        }

        Ok(())
    }
}

#[derive(Debug, Clone, Serialize)]
pub struct DecoderGateParams {
    pub gate: GateParams,
    pub dsn: PhysicalDesign,
}

pub struct DecoderGate {
    pub params: DecoderGateParams,
}

impl Component for DecoderGate {
<<<<<<< HEAD
    type Params = DecoderGateParams;
    fn new(params: &Self::Params, _ctx: &substrate::data::SubstrateCtx) -> substrate::error::Result<Self> {
        Ok(Self { params: params.clone() })
=======
    type Params = GateParams;
    fn new(
        params: &Self::Params,
        _ctx: &substrate::data::SubstrateCtx,
    ) -> substrate::error::Result<Self> {
        Ok(Self { params: *params })
>>>>>>> 843f92e4
    }
    fn name(&self) -> arcstr::ArcStr {
        arcstr::literal!("decoder_gate")
    }

<<<<<<< HEAD
    fn layout(&self, ctx: &mut substrate::layout::context::LayoutCtx) -> substrate::error::Result<()> {
        let dsn = &self.params.dsn;

=======
    fn layout(
        &self,
        ctx: &mut substrate::layout::context::LayoutCtx,
    ) -> substrate::error::Result<()> {
>>>>>>> 843f92e4
        let layers = ctx.layers();
        let outline = layers.get(Selector::Name("outline"))?;

        let hspan = Span::until(dsn.width);
        let mut gate = ctx.instantiate::<Gate>(&self.params.gate)?;
        gate.set_orientation(Named::R90);
        gate.place_center_x(dsn.width / 2);
        ctx.add_ports(gate.ports());
        ctx.draw(gate)?;

        ctx.flatten();

        let mut group = ElementGroup::new();
        for elem in ctx.elems() {
            if dsn.abut_layers.contains(&elem.layer.layer()) {
                let rect = Rect::from_spans(hspan, elem.brect().vspan());
                group.add(Element::new(elem.layer.clone(), rect));
            }
        }

        ctx.draw(group)?;

        ctx.draw_rect(outline, Rect::from_spans(hspan, ctx.brect().vspan()));
        Ok(())
    }
}

#[derive(Debug, Clone, Eq, PartialEq, Serialize, Deserialize)]
pub struct PhysicalDesign {
    /// Width of a decoder cell.
    width: i64,
    /// Width of a decoder tap cell.
    tap_width: i64,
    /// The horizontal metal layer above (`vm`)[PhysicalDesign::vm].
    hm: LayerKey,
    /// The vertical metal layer above (`li`)[PhysicalDesign::li].
    vm: LayerKey,
    /// The metal used to connect to MOS sources, drains, gates, and taps.
    li: LayerKey,
    /// Width of wires in bus.
    line: i64,
    /// Spacing between wires in bus.
    space: i64,
    /// Layers that should be extended to the edge of decoder gates and tap cells.
    abut_layers: HashSet<LayerKey>,
}

pub struct PredecoderPhysicalDesignScript;

impl Script for PredecoderPhysicalDesignScript {
    type Params = NoParams;
    type Output = PhysicalDesign;

    fn run(
        _params: &Self::Params,
        ctx: &substrate::data::SubstrateCtx,
    ) -> substrate::error::Result<Self::Output> {
        let layers = ctx.layers();
        let li = layers.get(Selector::Metal(0))?;
        let vm = layers.get(Selector::Metal(1))?;
        let hm = layers.get(Selector::Metal(2))?;
        let nwell = layers.get(Selector::Name("nwell"))?;
        let psdm = layers.get(Selector::Name("psdm"))?;
        let nsdm = layers.get(Selector::Name("nsdm"))?;
        Ok(Self::Output {
            width: 5_840,
            tap_width: 1_300,
            hm,
            vm,
            li,
            hline: 320,
            hspace: 160,
            abut_layers: HashSet::from_iter([nwell, psdm, nsdm]),
        })
    }
}

pub struct LastBitDecoderPhysicalDesignScript;

impl Script for LastBitDecoderPhysicalDesignScript {
    type Params = NoParams;
    type Output = PhysicalDesign;

    fn run(
        _params: &Self::Params,
        ctx: &substrate::data::SubstrateCtx,
    ) -> substrate::error::Result<Self::Output> {
        let layers = ctx.layers();
        let li = layers.get(Selector::Metal(0))?;
        let vm = layers.get(Selector::Metal(1))?;
        let hm = layers.get(Selector::Metal(2))?;
        let nwell = layers.get(Selector::Name("nwell"))?;
        let psdm = layers.get(Selector::Name("psdm"))?;
        let nsdm = layers.get(Selector::Name("nsdm"))?;
        Ok(Self::Output {
            width: 5_840,
            tap_width: 1_300,
            hm,
            vm,
            li,
            hline: 320,
            hspace: 160,
            abut_layers: HashSet::from_iter([nwell, psdm, nsdm]),
        })
    }
}<|MERGE_RESOLUTION|>--- conflicted
+++ resolved
@@ -46,24 +46,75 @@
         ctx: &mut substrate::layout::context::LayoutCtx,
     ) -> substrate::error::Result<()> {
         let dsn = ctx.inner().run_script::<LastBitDecoderPhysicalDesignScript>(&NoParams)?;
-        let gate = ctx.instantiate::<DecoderGate>(&DecoderGateParams {
+        let mut gate = ctx.instantiate::<DecoderGate>(&DecoderGateParams {
             gate: self.params.gate.clone(),
             dsn: (*dsn).clone(),
         })?;
-        let row = (0..self.params.num)
+        gate.set_orientation(Named::R90Cw);
+        let col = (0..self.params.num)
             .map(|_| gate.clone().into())
             .collect::<Vec<_>>();
         let mut grid = Grid::new(0, 0);
-        grid.push_row(row);
+        grid.push_col(col);
         let tiler = GridTiler::new(grid);
-        ctx.draw(tiler)?;
-        let tracks = UniformTracks::builder().line(dsn.hline).space(dsn.hspace).start(ctx.brect().bottom()).sign(Sign::Neg).build().unwrap();
-        let hspan =  ctx.brect().hspan();
-        for i in 0..self.params.num {
-            ctx.draw_rect(dsn.hm, Rect::from_spans(hspan, tracks.index(i)));
+        ctx.draw_ref(&tiler)?;
+        let tracks = UniformTracks::builder()
+            .line(dsn.line)
+            .space(dsn.space)
+            .start(ctx.brect().left())
+            .sign(Sign::Neg)
+            .build()
+            .unwrap();
+        let vspan = ctx.brect().vspan();
+        let mut child_tracks = Vec::new();
+        let mut idx = 0usize;
+        for (i, s) in self.params.child_sizes.iter().copied().enumerate() {
+            child_tracks.push(Vec::new());
+            for j in 0..s {
+                let tr = tracks.index(idx);
+                let rect = Rect::from_spans(tr, vspan);
+                ctx.draw_rect(dsn.vm, rect);
+                ctx.add_port(CellPort::with_shape(
+                    arcstr::format!("decode_{i}_{j}"),
+                    dsn.vm,
+                    rect,
+                ));
+                idx += 1;
+                child_tracks[i].push(rect);
+            }
+        }
+        for n in 0..self.params.num {
+            let idxs = base_indices(n, &self.params.child_sizes);
+            let tf = tiler.translation(n, 0);
+            let mut gate = gate.clone();
+            gate.translate(tf);
+            let ports = ["a", "b", "c", "d"];
+            for (i, j) in idxs.into_iter().enumerate() {
+                // connect to child_tracks[i][j].
+                let port = gate.port(ports[i])?.largest_rect(dsn.li)?;
+                let track = child_tracks[i][j];
+
+                let bot = Rect::from_spans(track.hspan(), port.vspan());
+                let viap = ViaParams::builder()
+                    .layers(dsn.li, dsn.vm)
+                    .geometry(bot, bot)
+                    .build();
+                let via = ctx.instantiate::<Via>(&viap)?;
+                ctx.draw_ref(&via)?;
+
+                ctx.draw_rect(
+                    dsn.li,
+                    Rect::from_spans(port.hspan().union(via.brect().hspan()), port.vspan()),
+                )
+            }
+            ctx.add_port(
+                gate.port("y")?
+                    .into_cell_port()
+                    .named(arcstr::format!("decode_{n}")),
+            );
         }
         Ok(())
-    }
+}
 }
 
 fn base_indices(mut i: usize, sizes: &[usize]) -> Vec<usize> {
@@ -93,8 +144,8 @@
         let tiler = GridTiler::new(grid);
         ctx.draw_ref(&tiler)?;
         let tracks = UniformTracks::builder()
-            .line(dsn.hline)
-            .space(dsn.hspace)
+            .line(dsn.line)
+            .space(dsn.space)
             .start(ctx.brect().bottom())
             .sign(Sign::Neg)
             .build()
@@ -169,33 +220,18 @@
 }
 
 impl Component for DecoderGate {
-<<<<<<< HEAD
     type Params = DecoderGateParams;
     fn new(params: &Self::Params, _ctx: &substrate::data::SubstrateCtx) -> substrate::error::Result<Self> {
         Ok(Self { params: params.clone() })
-=======
-    type Params = GateParams;
-    fn new(
-        params: &Self::Params,
-        _ctx: &substrate::data::SubstrateCtx,
-    ) -> substrate::error::Result<Self> {
-        Ok(Self { params: *params })
->>>>>>> 843f92e4
-    }
+    }
+
     fn name(&self) -> arcstr::ArcStr {
         arcstr::literal!("decoder_gate")
     }
 
-<<<<<<< HEAD
     fn layout(&self, ctx: &mut substrate::layout::context::LayoutCtx) -> substrate::error::Result<()> {
         let dsn = &self.params.dsn;
 
-=======
-    fn layout(
-        &self,
-        ctx: &mut substrate::layout::context::LayoutCtx,
-    ) -> substrate::error::Result<()> {
->>>>>>> 843f92e4
         let layers = ctx.layers();
         let outline = layers.get(Selector::Name("outline"))?;
 
@@ -239,6 +275,8 @@
     line: i64,
     /// Spacing between wires in bus.
     space: i64,
+    /// Width of power rail.
+    rail_width: i64,
     /// Layers that should be extended to the edge of decoder gates and tap cells.
     abut_layers: HashSet<LayerKey>,
 }
@@ -266,8 +304,9 @@
             hm,
             vm,
             li,
-            hline: 320,
-            hspace: 160,
+            line: 320,
+            space: 160,
+            rail_width: 180,
             abut_layers: HashSet::from_iter([nwell, psdm, nsdm]),
         })
     }
@@ -291,13 +330,14 @@
         let psdm = layers.get(Selector::Name("psdm"))?;
         let nsdm = layers.get(Selector::Name("nsdm"))?;
         Ok(Self::Output {
-            width: 5_840,
-            tap_width: 1_300,
+            width: 1_580,
+            tap_width: 790,
             hm,
             vm,
             li,
-            hline: 320,
-            hspace: 160,
+            line: 320,
+            space: 160,
+            rail_width: 180,
             abut_layers: HashSet::from_iter([nwell, psdm, nsdm]),
         })
     }
