use std::collections::{HashMap, HashSet};
use std::iter::Extend;

use grid::{grid, Grid};
use serde::{Deserialize, Serialize};
use substrate::component::{Component, NoParams};
<<<<<<< HEAD
use substrate::error::Result;
=======
use substrate::error::Result as SubResult;
>>>>>>> 3c4ed678
use substrate::index::IndexOwned;
use substrate::layout::cell::Instance;
use substrate::layout::cell::{CellPort, Element, Port};
use substrate::layout::context::LayoutCtx;
use substrate::layout::elements::via::{Via, ViaParams};
use substrate::layout::geom::bbox::BoundBox;
use substrate::layout::geom::orientation::Named;
use substrate::layout::geom::transform::Translate;
use substrate::layout::geom::{Corner, Point, Rect, Sign, Span};
use substrate::layout::group::elements::ElementGroup;
<<<<<<< HEAD
use substrate::layout::group::Group;
use substrate::layout::layers::selector::Selector;
use substrate::layout::layers::LayerKey;
use substrate::layout::placement::grid::{ArrayTiler, GridTiler};
use substrate::layout::placement::nine_patch::{NpTiler, Region};
=======

use substrate::layout::layers::selector::Selector;
use substrate::layout::layers::LayerKey;

use substrate::layout::placement::grid::GridTiler;
>>>>>>> 3c4ed678
use substrate::layout::placement::place_bbox::PlaceBbox;
use substrate::layout::routing::tracks::UniformTracks;
use substrate::layout::Draw;
use substrate::script::Script;

use crate::v2::gate::{Gate, GateParams};

<<<<<<< HEAD
use super::{Decoder, DecoderStage, DecoderStageParams, DecoderTree};
=======
use super::{DecoderParams, DecoderStage, DecoderStageParams, Predecoder};
>>>>>>> 3c4ed678

pub struct LastBitDecoderStage {
    params: DecoderStageParams,
}

fn decoder_stage_layout(
    ctx: &mut LayoutCtx,
    params: &DecoderStageParams,
    dsn: &PhysicalDesign,
) -> Result<()> {
    // TODO: Parameter validation
    let decoder_params = DecoderGateParams {
        gate: params.gate.clone(),
        dsn: (*dsn).clone(),
    };
    let gate = ctx.instantiate::<DecoderGate>(&decoder_params)?;
    let tap = ctx.instantiate::<DecoderTap>(&decoder_params)?;

    let mut tiler = ArrayTiler::new();

    for _ in 0..params.num / dsn.tap_period / 2 {
        tiler.push_num(gate.clone(), dsn.tap_period);
        tiler.push(tap.clone());
        tiler.push_num(gate.clone(), dsn.tap_period);
    }

    let grid = tiler.into_grid_tiler();

    ctx.draw_ref(&grid)?;

    let tracks = UniformTracks::builder()
        .line(dsn.line)
        .space(dsn.space)
        .start(ctx.brect().bottom())
        .sign(Sign::Neg)
        .build()
        .unwrap();
    let hspan = ctx.brect().hspan();
    let mut child_tracks = Vec::new();
    let mut idx = 0usize;
    for (i, s) in params.child_sizes.iter().copied().enumerate() {
        child_tracks.push(Vec::new());
        for j in 0..s {
            let tr = tracks.index(idx);
            let rect = Rect::from_spans(hspan, tr);
            ctx.draw_rect(dsn.routing_metal, rect);
            ctx.add_port(CellPort::with_shape(
                arcstr::format!("predecode_{i}_{j}"),
                dsn.routing_metal,
                rect,
            ));
            idx += 1;
            child_tracks[i].push(rect);
        }
    }
    for n in 0..params.num {
        let idxs = base_indices(n, &params.child_sizes);
        let n_calc = n + (n + dsn.tap_period) / dsn.tap_period / 2;
        println!("{}", n_calc);
        let tf = grid.translation(0, n_calc);
        let mut gate = gate.clone();
        gate.translate(tf);
        let ports = ["a", "b", "c", "d"];
        for (i, j) in idxs.into_iter().enumerate() {
            // connect to child_tracks[i][j].
            let port = gate.port(ports[i])?.largest_rect(dsn.li)?;
            let track = child_tracks[i][j];

            let bot = Rect::from_spans(port.hspan(), track.vspan());

            let mut via_metals = Vec::new();
            via_metals.push(dsn.li);
            via_metals.extend(dsn.via_metals.clone());
            via_metals.push(dsn.routing_metal);

            let via = ctx.instantiate::<DecoderVia>(&DecoderViaParams {
                rect: bot,
                via_metals,
            })?;

            ctx.draw_ref(&via)?;

            ctx.draw_rect(
                dsn.li,
                Rect::from_spans(port.hspan(), port.vspan().union(via.brect().vspan())),
            );
        }
        ctx.add_port(
            gate.port("y")?
                .into_cell_port()
                .named(arcstr::format!("decode_{n}")),
        );
    }
    Ok(())
}

impl Component for LastBitDecoderStage {
    type Params = DecoderStageParams;
    fn new(
        params: &Self::Params,
        _ctx: &substrate::data::SubstrateCtx,
    ) -> substrate::error::Result<Self> {
        Ok(Self {
            params: params.clone(),
        })
    }

    fn name(&self) -> arcstr::ArcStr {
        arcstr::literal!("last_bit_decoder_stage")
    }

    fn layout(
        &self,
        ctx: &mut substrate::layout::context::LayoutCtx,
    ) -> substrate::error::Result<()> {
        let dsn = ctx
            .inner()
            .run_script::<LastBitDecoderPhysicalDesignScript>(&NoParams)?;
<<<<<<< HEAD
        decoder_stage_layout(ctx, &self.params, &dsn)
    }
=======
        let mut gate = ctx.instantiate::<DecoderGate>(&DecoderGateParams {
            gate: self.params.gate,
            dsn: (*dsn).clone(),
        })?;
        gate.set_orientation(Named::R90Cw);
        let col = (0..self.params.num)
            .map(|_| gate.clone().into())
            .collect::<Vec<_>>();
        let mut grid = Grid::new(0, 0);
        grid.push_col(col);
        let tiler = GridTiler::new(grid);
        ctx.draw_ref(&tiler)?;
        let tracks = UniformTracks::builder()
            .line(dsn.line)
            .space(dsn.space)
            .start(ctx.brect().left())
            .sign(Sign::Neg)
            .build()
            .unwrap();
        let vspan = ctx.brect().vspan();
        let mut child_tracks = Vec::new();
        let mut idx = 0usize;
        for (i, s) in self.params.child_sizes.iter().copied().enumerate() {
            child_tracks.push(Vec::new());
            for j in 0..s {
                let tr = tracks.index(idx);
                let rect = Rect::from_spans(tr, vspan);
                ctx.draw_rect(dsn.vm, rect);
                ctx.add_port(CellPort::with_shape(
                    arcstr::format!("decode_{i}_{j}"),
                    dsn.vm,
                    rect,
                ));
                idx += 1;
                child_tracks[i].push(rect);
            }
        }
        for n in 0..self.params.num {
            let idxs = base_indices(n, &self.params.child_sizes);
            let tf = tiler.translation(n, 0);
            let mut gate = gate.clone();
            gate.translate(tf);
            let ports = ["a", "b", "c", "d"];
            for (i, j) in idxs.into_iter().enumerate() {
                // connect to child_tracks[i][j].
                let port = gate.port(ports[i])?.largest_rect(dsn.li)?;
                let track = child_tracks[i][j];

                let bot = Rect::from_spans(track.hspan(), port.vspan());
                let viap = ViaParams::builder()
                    .layers(dsn.li, dsn.vm)
                    .geometry(bot, bot)
                    .build();
                let via = ctx.instantiate::<Via>(&viap)?;
                ctx.draw_ref(&via)?;

                ctx.draw_rect(
                    dsn.li,
                    Rect::from_spans(port.hspan().union(via.brect().hspan()), port.vspan()),
                )
            }
            ctx.add_port(
                gate.port("y")?
                    .into_cell_port()
                    .named(arcstr::format!("decode_{n}")),
            );
        }
        Ok(())
    }
}

impl Predecoder {
    pub(crate) fn layout(&self, ctx: &mut LayoutCtx) -> SubResult<()> {
        let dsn = ctx
            .inner()
            .run_script::<PredecoderPhysicalDesignScript>(&NoParams)?;
        let node = &self.params.tree.root;
        let child_sizes = if node.children.is_empty() {
            (0..node.num.ilog2()).map(|_| 2).collect()
        } else {
            node.children.iter().map(|n| n.num).collect()
        };
        let params = DecoderStageParams {
            gate: node.gate,
            num: node.num,
            child_sizes,
        };
        let mut inst = ctx.instantiate::<DecoderStage>(&params)?;
        inst.place(Corner::LowerLeft, Point::zero());
        ctx.add_ports(inst.ports_starting_with("decode"));

        let mut x = 0;
        for (i, node) in node.children.iter().enumerate() {
            let mut child = ctx.instantiate::<Predecoder>(&DecoderParams {
                tree: super::DecoderTree { root: node.clone() },
            })?;
            child.place(Corner::UpperLeft, Point::new(x, 0));
            x += child.brect().width() + 2 * dsn.width;

            for j in 0..node.num {
                let src = child.port(&format!("decode_{j}"))?.largest_rect(dsn.li)?;
                let dst = inst
                    .port(&format!("predecode_{i}_{j}"))?
                    .largest_rect(dsn.hm)?;
                let rect = Rect::from_spans(src.hspan(), dst.vspan().add_point(src.top()));
                ctx.draw_rect(dsn.vm, rect);
            }
            ctx.draw(child)?;
        }
        ctx.draw(inst)?;

        ctx.flatten();

        Ok(())
    }
}

enum PredecoderTracks {
    /// Forward through any higher predecoders.
    Forward,
    /// Backward through any lower predecoders.
    Backward,
    /// Hop from one stage to the next.
    Hop,
    /// Power rails (ground if odd, power if even).
    Power,
>>>>>>> 3c4ed678
}

fn base_indices(mut i: usize, sizes: &[usize]) -> Vec<usize> {
    let mut res = Vec::new();
    for sz in sizes {
        res.push(i % sz);
        i /= sz;
    }
    res
}

impl DecoderStage {
    pub(crate) fn layout(
        &self,
        ctx: &mut substrate::layout::context::LayoutCtx,
    ) -> substrate::error::Result<()> {
        let dsn = ctx
            .inner()
            .run_script::<PredecoderPhysicalDesignScript>(&NoParams)?;
<<<<<<< HEAD
        decoder_stage_layout(ctx, &self.params, &dsn)
=======
        let gate = ctx.instantiate::<DecoderGate>(&DecoderGateParams {
            gate: self.params.gate,
            dsn: (*dsn).clone(),
        })?;
        let row = (0..self.params.num)
            .map(|_| gate.clone().into())
            .collect::<Vec<_>>();
        let mut grid = Grid::new(0, 0);
        grid.push_row(row);
        let tiler = GridTiler::new(grid);
        ctx.draw_ref(&tiler)?;
        let tracks = UniformTracks::builder()
            .line(dsn.line)
            .space(dsn.space)
            .start(ctx.brect().bottom())
            .sign(Sign::Neg)
            .build()
            .unwrap();
        let hspan = ctx.brect().hspan();
        let mut child_tracks = Vec::new();
        let mut idx = 0usize;
        for (i, s) in self.params.child_sizes.iter().copied().enumerate() {
            child_tracks.push(Vec::new());
            for j in 0..s {
                let tr = tracks.index(idx);
                let rect = Rect::from_spans(hspan, tr);
                ctx.draw_rect(dsn.hm, rect);
                ctx.add_port(CellPort::with_shape(
                    arcstr::format!("predecode_{i}_{j}"),
                    dsn.hm,
                    rect,
                ));
                idx += 1;
                child_tracks[i].push(rect);
            }
        }
        for n in 0..self.params.num {
            let idxs = base_indices(n, &self.params.child_sizes);
            let tf = tiler.translation(0, n);
            let mut gate = gate.clone();
            gate.translate(tf);
            let ports = ["a", "b", "c", "d"];
            for (i, j) in idxs.into_iter().enumerate() {
                // connect to child_tracks[i][j].
                let port = gate.port(ports[i])?.largest_rect(dsn.li)?;
                let track = child_tracks[i][j];

                let bot = Rect::from_spans(port.hspan(), track.vspan());
                let viap = ViaParams::builder()
                    .layers(dsn.li, dsn.vm)
                    .geometry(bot, bot)
                    .build();
                let via = ctx.instantiate::<Via>(&viap)?;
                ctx.draw_ref(&via)?;
                let viap = ViaParams::builder()
                    .layers(dsn.vm, dsn.hm)
                    .geometry(via.brect(), track)
                    .build();
                let via = ctx.instantiate::<Via>(&viap)?;
                ctx.draw_ref(&via)?;

                ctx.draw_rect(
                    dsn.li,
                    Rect::from_spans(port.hspan(), port.vspan().union(via.brect().vspan())),
                )
            }
            ctx.add_port(
                gate.port("y")?
                    .into_cell_port()
                    .named(arcstr::format!("decode_{n}")),
            );
        }

        Ok(())
>>>>>>> 3c4ed678
    }
}

#[derive(Debug, Clone, Serialize)]
pub struct DecoderGateParams {
    pub gate: GateParams,
    pub dsn: PhysicalDesign,
}

pub struct DecoderGate {
    pub params: DecoderGateParams,
}

/// Relevant spans to be exported to the cell metadata of `DecoderGate`.
#[derive(Debug, Clone, Serialize, Default)]
pub struct DecoderGateSpans {
    /// Span of layers that need to be abutted between adjacent cells.
    abutted_layers: HashMap<LayerKey, Vec<Span>>,
    /// Mapping of routing span to span of enclosing diffusion layer.
    met_to_diff: HashMap<Span, Span>,
}

impl Component for DecoderGate {
    type Params = DecoderGateParams;
    fn new(
        params: &Self::Params,
        _ctx: &substrate::data::SubstrateCtx,
    ) -> substrate::error::Result<Self> {
        Ok(Self {
            params: params.clone(),
        })
    }

    fn name(&self) -> arcstr::ArcStr {
        arcstr::literal!("decoder_gate")
    }

    fn layout(
        &self,
        ctx: &mut substrate::layout::context::LayoutCtx,
    ) -> substrate::error::Result<()> {
        let dsn = &self.params.dsn;

        let layers = ctx.layers();
        let outline = layers.get(Selector::Name("outline"))?;
        let psdm = layers.get(Selector::Name("psdm"))?;
        let nsdm = layers.get(Selector::Name("nsdm"))?;

        let hspan = Span::until(dsn.width);
        let mut gate = ctx.instantiate::<Gate>(&self.params.gate)?;
        gate.set_orientation(Named::R90);
        gate.place_center_x(dsn.width / 2);
        ctx.add_ports(gate.ports());
        ctx.draw(gate)?;

        ctx.flatten();

        let mut abutted_layers = HashMap::new();
        let mut met_to_diff = HashMap::new();

        let mut group = ElementGroup::new();
        for elem in ctx.elems() {
            if dsn.abut_layers.contains(&elem.layer.layer()) {
                let rect = Rect::from_spans(hspan, elem.brect().vspan());
                group.add(Element::new(elem.layer.clone(), rect));
                abutted_layers
                    .entry(elem.layer.layer())
                    .or_insert(Vec::new())
                    .push(elem.brect().vspan());
            }
        }

        let rects: Vec<Rect> = abutted_layers[&nsdm]
            .iter()
            .chain(abutted_layers[&psdm].iter())
            .map(|span| {
                let vspan = Span::from_center_span_gridded(
                    span.center(),
                    dsn.rail_width,
                    ctx.pdk().layout_grid(),
                );
                met_to_diff.insert(vspan, *span);
                Rect::from_spans(hspan, vspan)
            })
            .collect();

        for rect in rects {
            ctx.draw_rect(dsn.routing_metal, rect);
            abutted_layers
                .entry(dsn.routing_metal)
                .or_insert(Vec::new())
                .push(rect.vspan());
        }

        ctx.draw(group)?;

        ctx.draw_rect(outline, Rect::from_spans(hspan, ctx.brect().vspan()));

        abutted_layers
            .entry(outline)
            .or_insert(Vec::new())
            .push(ctx.brect().vspan());
        ctx.set_metadata::<DecoderGateSpans>(DecoderGateSpans {
            abutted_layers,
            met_to_diff,
        });

        Ok(())
    }
}

#[derive(Debug, Clone, Serialize)]
pub struct DecoderTap {
    params: DecoderGateParams,
}

impl Component for DecoderTap {
    type Params = DecoderGateParams;
    fn new(
        params: &Self::Params,
        _ctx: &substrate::data::SubstrateCtx,
    ) -> substrate::error::Result<Self> {
        Ok(Self {
            params: params.clone(),
        })
    }

    fn name(&self) -> arcstr::ArcStr {
        arcstr::literal!("decoder_tap")
    }

    fn layout(
        &self,
        ctx: &mut substrate::layout::context::LayoutCtx,
    ) -> substrate::error::Result<()> {
        let dsn = &self.params.dsn;

        let layers = ctx.layers();
        let tap = layers.get(Selector::Name("tap"))?;
        let psdm = layers.get(Selector::Name("psdm"))?;
        let nsdm = layers.get(Selector::Name("nsdm"))?;

        let hspan = Span::until(dsn.tap_width);
        let decoder_gate = ctx.instantiate::<DecoderGate>(&self.params)?;

        let gate_spans = decoder_gate.cell().get_metadata::<DecoderGateSpans>();

        for (mut layer, spans) in gate_spans.abutted_layers.iter() {
            // P+ tap for NMOS, N+ tap for PMOS
            if *layer == nsdm {
                layer = &psdm;
            } else if *layer == psdm {
                layer = &nsdm;
            }
            for vspan in spans {
                ctx.draw_rect(*layer, Rect::from_spans(hspan, *vspan));
            }
        }

        let mut via_metals = Vec::new();
        via_metals.push(dsn.li);
        via_metals.extend(dsn.via_metals.clone());
        via_metals.push(dsn.routing_metal);
        if let Some(spans) = gate_spans.abutted_layers.get(&dsn.routing_metal) {
            for vspan in spans {
                let via = ctx.instantiate::<DecoderVia>(&DecoderViaParams {
                    rect: Rect::from_spans(hspan, gate_spans.met_to_diff[vspan]),
                    via_metals: vec![tap, dsn.li],
                })?;
                ctx.draw(via)?;
                let via = ctx.instantiate::<DecoderVia>(&DecoderViaParams {
                    rect: Rect::from_spans(hspan, *vspan),
                    via_metals: via_metals.clone(),
                })?;
                ctx.draw(via)?;
            }
        }

        Ok(())
    }
}

#[derive(Debug, Clone, Serialize)]
pub struct DecoderViaParams {
    rect: Rect,
    via_metals: Vec<LayerKey>,
}

#[derive(Debug, Clone, Serialize)]
pub struct DecoderVia {
    params: DecoderViaParams,
}

impl Component for DecoderVia {
    type Params = DecoderViaParams;
    fn new(
        params: &Self::Params,
        _ctx: &substrate::data::SubstrateCtx,
    ) -> substrate::error::Result<Self> {
        if params.via_metals.len() < 2 {
            return Err(substrate::component::error::Error::InvalidParams.into());
        }
        Ok(Self {
            params: params.clone(),
        })
    }

    fn name(&self) -> arcstr::ArcStr {
        arcstr::literal!("decoder_via")
    }

    fn layout(&self, ctx: &mut LayoutCtx) -> Result<()> {
        let rect = self.params.rect;
        let mut via_metals = self.params.via_metals.iter();

        let mut prev_layer = *via_metals.next().unwrap();
        for metal in via_metals {
            let viap = ViaParams::builder()
                .layers(prev_layer, *metal)
                .geometry(rect, rect)
                .build();
            let via = ctx.instantiate::<Via>(&viap)?;
            ctx.draw_ref(&via)?;

            prev_layer = *metal;
        }
        Ok(())
    }
}

#[derive(Debug, Clone, Eq, PartialEq, Serialize, Deserialize)]
pub struct PhysicalDesign {
    /// Width of a decoder cell.
    width: i64,
    /// Width of a decoder tap cell.
    tap_width: i64,
    /// Number of decoders on either side of each tap.
    tap_period: usize,
    /// The metal layer used for routing and power rails.
    routing_metal: LayerKey,
    /// List of intermediate layers in via between (`li`)[PhysicalDesign::li] and
    /// (`routing_metal`)[PhysicalDesign::routing_metal)
    via_metals: Vec<LayerKey>,
    /// The metal used to connect to MOS sources, drains, gates, and taps.
    li: LayerKey,
    /// Width of wires in bus.
    line: i64,
    /// Spacing between wires in bus.
    space: i64,
    /// Width of power rail.
    rail_width: i64,
    /// Layers that should be extended to the edge of decoder gates and tap cells.
    abut_layers: HashSet<LayerKey>,
}

pub struct PredecoderPhysicalDesignScript;

impl Script for PredecoderPhysicalDesignScript {
    type Params = NoParams;
    type Output = PhysicalDesign;

    fn run(
        _params: &Self::Params,
        ctx: &substrate::data::SubstrateCtx,
    ) -> substrate::error::Result<Self::Output> {
        let layers = ctx.layers();
        let li = layers.get(Selector::Metal(0))?;
        let routing_metal = layers.get(Selector::Metal(2))?;
        let via_metals = vec![layers.get(Selector::Metal(1))?];
        let nwell = layers.get(Selector::Name("nwell"))?;
        let psdm = layers.get(Selector::Name("psdm"))?;
        let nsdm = layers.get(Selector::Name("nsdm"))?;
        Ok(Self::Output {
            width: 2_920,
            tap_width: 1_300,
            tap_period: 1,
            routing_metal,
            via_metals,
            li,
            line: 320,
            space: 160,
            rail_width: 180,
            abut_layers: HashSet::from_iter([nwell, psdm, nsdm]),
        })
    }
}

pub struct LastBitDecoderPhysicalDesignScript;

impl Script for LastBitDecoderPhysicalDesignScript {
    type Params = NoParams;
    type Output = PhysicalDesign;

    fn run(
        _params: &Self::Params,
        ctx: &substrate::data::SubstrateCtx,
    ) -> substrate::error::Result<Self::Output> {
        let layers = ctx.layers();
        let li = layers.get(Selector::Metal(0))?;
        let routing_metal = layers.get(Selector::Metal(1))?;
        let nwell = layers.get(Selector::Name("nwell"))?;
        let psdm = layers.get(Selector::Name("psdm"))?;
        let nsdm = layers.get(Selector::Name("nsdm"))?;
        Ok(Self::Output {
            width: 1_580,
            tap_width: 790,
            tap_period: 4,
            routing_metal,
            via_metals: vec![],
            li,
            line: 320,
            space: 160,
            rail_width: 320,
            abut_layers: HashSet::from_iter([nwell, psdm, nsdm]),
        })
    }
}<|MERGE_RESOLUTION|>--- conflicted
+++ resolved
@@ -4,11 +4,7 @@
 use grid::{grid, Grid};
 use serde::{Deserialize, Serialize};
 use substrate::component::{Component, NoParams};
-<<<<<<< HEAD
 use substrate::error::Result;
-=======
-use substrate::error::Result as SubResult;
->>>>>>> 3c4ed678
 use substrate::index::IndexOwned;
 use substrate::layout::cell::Instance;
 use substrate::layout::cell::{CellPort, Element, Port};
@@ -19,19 +15,11 @@
 use substrate::layout::geom::transform::Translate;
 use substrate::layout::geom::{Corner, Point, Rect, Sign, Span};
 use substrate::layout::group::elements::ElementGroup;
-<<<<<<< HEAD
 use substrate::layout::group::Group;
 use substrate::layout::layers::selector::Selector;
 use substrate::layout::layers::LayerKey;
 use substrate::layout::placement::grid::{ArrayTiler, GridTiler};
 use substrate::layout::placement::nine_patch::{NpTiler, Region};
-=======
-
-use substrate::layout::layers::selector::Selector;
-use substrate::layout::layers::LayerKey;
-
-use substrate::layout::placement::grid::GridTiler;
->>>>>>> 3c4ed678
 use substrate::layout::placement::place_bbox::PlaceBbox;
 use substrate::layout::routing::tracks::UniformTracks;
 use substrate::layout::Draw;
@@ -39,11 +27,7 @@
 
 use crate::v2::gate::{Gate, GateParams};
 
-<<<<<<< HEAD
-use super::{Decoder, DecoderStage, DecoderStageParams, DecoderTree};
-=======
-use super::{DecoderParams, DecoderStage, DecoderStageParams, Predecoder};
->>>>>>> 3c4ed678
+use super::{Decoder, DecoderParams, DecoderStage, DecoderStageParams, DecoderTree, Predecoder};
 
 pub struct LastBitDecoderStage {
     params: DecoderStageParams,
@@ -89,10 +73,10 @@
         for j in 0..s {
             let tr = tracks.index(idx);
             let rect = Rect::from_spans(hspan, tr);
-            ctx.draw_rect(dsn.routing_metal, rect);
+            ctx.draw_rect(dsn.stripe_metal, rect);
             ctx.add_port(CellPort::with_shape(
                 arcstr::format!("predecode_{i}_{j}"),
-                dsn.routing_metal,
+                dsn.stripe_metal,
                 rect,
             ));
             idx += 1;
@@ -117,7 +101,7 @@
             let mut via_metals = Vec::new();
             via_metals.push(dsn.li);
             via_metals.extend(dsn.via_metals.clone());
-            via_metals.push(dsn.routing_metal);
+            via_metals.push(dsn.stripe_metal);
 
             let via = ctx.instantiate::<DecoderVia>(&DecoderViaParams {
                 rect: bot,
@@ -162,83 +146,12 @@
         let dsn = ctx
             .inner()
             .run_script::<LastBitDecoderPhysicalDesignScript>(&NoParams)?;
-<<<<<<< HEAD
         decoder_stage_layout(ctx, &self.params, &dsn)
     }
-=======
-        let mut gate = ctx.instantiate::<DecoderGate>(&DecoderGateParams {
-            gate: self.params.gate,
-            dsn: (*dsn).clone(),
-        })?;
-        gate.set_orientation(Named::R90Cw);
-        let col = (0..self.params.num)
-            .map(|_| gate.clone().into())
-            .collect::<Vec<_>>();
-        let mut grid = Grid::new(0, 0);
-        grid.push_col(col);
-        let tiler = GridTiler::new(grid);
-        ctx.draw_ref(&tiler)?;
-        let tracks = UniformTracks::builder()
-            .line(dsn.line)
-            .space(dsn.space)
-            .start(ctx.brect().left())
-            .sign(Sign::Neg)
-            .build()
-            .unwrap();
-        let vspan = ctx.brect().vspan();
-        let mut child_tracks = Vec::new();
-        let mut idx = 0usize;
-        for (i, s) in self.params.child_sizes.iter().copied().enumerate() {
-            child_tracks.push(Vec::new());
-            for j in 0..s {
-                let tr = tracks.index(idx);
-                let rect = Rect::from_spans(tr, vspan);
-                ctx.draw_rect(dsn.vm, rect);
-                ctx.add_port(CellPort::with_shape(
-                    arcstr::format!("decode_{i}_{j}"),
-                    dsn.vm,
-                    rect,
-                ));
-                idx += 1;
-                child_tracks[i].push(rect);
-            }
-        }
-        for n in 0..self.params.num {
-            let idxs = base_indices(n, &self.params.child_sizes);
-            let tf = tiler.translation(n, 0);
-            let mut gate = gate.clone();
-            gate.translate(tf);
-            let ports = ["a", "b", "c", "d"];
-            for (i, j) in idxs.into_iter().enumerate() {
-                // connect to child_tracks[i][j].
-                let port = gate.port(ports[i])?.largest_rect(dsn.li)?;
-                let track = child_tracks[i][j];
-
-                let bot = Rect::from_spans(track.hspan(), port.vspan());
-                let viap = ViaParams::builder()
-                    .layers(dsn.li, dsn.vm)
-                    .geometry(bot, bot)
-                    .build();
-                let via = ctx.instantiate::<Via>(&viap)?;
-                ctx.draw_ref(&via)?;
-
-                ctx.draw_rect(
-                    dsn.li,
-                    Rect::from_spans(port.hspan().union(via.brect().hspan()), port.vspan()),
-                )
-            }
-            ctx.add_port(
-                gate.port("y")?
-                    .into_cell_port()
-                    .named(arcstr::format!("decode_{n}")),
-            );
-        }
-        Ok(())
-    }
 }
 
 impl Predecoder {
-    pub(crate) fn layout(&self, ctx: &mut LayoutCtx) -> SubResult<()> {
+    pub(crate) fn layout(&self, ctx: &mut LayoutCtx) -> Result<()> {
         let dsn = ctx
             .inner()
             .run_script::<PredecoderPhysicalDesignScript>(&NoParams)?;
@@ -269,9 +182,9 @@
                 let src = child.port(&format!("decode_{j}"))?.largest_rect(dsn.li)?;
                 let dst = inst
                     .port(&format!("predecode_{i}_{j}"))?
-                    .largest_rect(dsn.hm)?;
+                    .largest_rect(dsn.stripe_metal)?;
                 let rect = Rect::from_spans(src.hspan(), dst.vspan().add_point(src.top()));
-                ctx.draw_rect(dsn.vm, rect);
+                ctx.draw_rect(dsn.wire_metal, rect);
             }
             ctx.draw(child)?;
         }
@@ -292,7 +205,6 @@
     Hop,
     /// Power rails (ground if odd, power if even).
     Power,
->>>>>>> 3c4ed678
 }
 
 fn base_indices(mut i: usize, sizes: &[usize]) -> Vec<usize> {
@@ -312,84 +224,7 @@
         let dsn = ctx
             .inner()
             .run_script::<PredecoderPhysicalDesignScript>(&NoParams)?;
-<<<<<<< HEAD
         decoder_stage_layout(ctx, &self.params, &dsn)
-=======
-        let gate = ctx.instantiate::<DecoderGate>(&DecoderGateParams {
-            gate: self.params.gate,
-            dsn: (*dsn).clone(),
-        })?;
-        let row = (0..self.params.num)
-            .map(|_| gate.clone().into())
-            .collect::<Vec<_>>();
-        let mut grid = Grid::new(0, 0);
-        grid.push_row(row);
-        let tiler = GridTiler::new(grid);
-        ctx.draw_ref(&tiler)?;
-        let tracks = UniformTracks::builder()
-            .line(dsn.line)
-            .space(dsn.space)
-            .start(ctx.brect().bottom())
-            .sign(Sign::Neg)
-            .build()
-            .unwrap();
-        let hspan = ctx.brect().hspan();
-        let mut child_tracks = Vec::new();
-        let mut idx = 0usize;
-        for (i, s) in self.params.child_sizes.iter().copied().enumerate() {
-            child_tracks.push(Vec::new());
-            for j in 0..s {
-                let tr = tracks.index(idx);
-                let rect = Rect::from_spans(hspan, tr);
-                ctx.draw_rect(dsn.hm, rect);
-                ctx.add_port(CellPort::with_shape(
-                    arcstr::format!("predecode_{i}_{j}"),
-                    dsn.hm,
-                    rect,
-                ));
-                idx += 1;
-                child_tracks[i].push(rect);
-            }
-        }
-        for n in 0..self.params.num {
-            let idxs = base_indices(n, &self.params.child_sizes);
-            let tf = tiler.translation(0, n);
-            let mut gate = gate.clone();
-            gate.translate(tf);
-            let ports = ["a", "b", "c", "d"];
-            for (i, j) in idxs.into_iter().enumerate() {
-                // connect to child_tracks[i][j].
-                let port = gate.port(ports[i])?.largest_rect(dsn.li)?;
-                let track = child_tracks[i][j];
-
-                let bot = Rect::from_spans(port.hspan(), track.vspan());
-                let viap = ViaParams::builder()
-                    .layers(dsn.li, dsn.vm)
-                    .geometry(bot, bot)
-                    .build();
-                let via = ctx.instantiate::<Via>(&viap)?;
-                ctx.draw_ref(&via)?;
-                let viap = ViaParams::builder()
-                    .layers(dsn.vm, dsn.hm)
-                    .geometry(via.brect(), track)
-                    .build();
-                let via = ctx.instantiate::<Via>(&viap)?;
-                ctx.draw_ref(&via)?;
-
-                ctx.draw_rect(
-                    dsn.li,
-                    Rect::from_spans(port.hspan(), port.vspan().union(via.brect().vspan())),
-                )
-            }
-            ctx.add_port(
-                gate.port("y")?
-                    .into_cell_port()
-                    .named(arcstr::format!("decode_{n}")),
-            );
-        }
-
-        Ok(())
->>>>>>> 3c4ed678
     }
 }
 
@@ -477,9 +312,9 @@
             .collect();
 
         for rect in rects {
-            ctx.draw_rect(dsn.routing_metal, rect);
+            ctx.draw_rect(dsn.stripe_metal, rect);
             abutted_layers
-                .entry(dsn.routing_metal)
+                .entry(dsn.stripe_metal)
                 .or_insert(Vec::new())
                 .push(rect.vspan());
         }
@@ -552,8 +387,8 @@
         let mut via_metals = Vec::new();
         via_metals.push(dsn.li);
         via_metals.extend(dsn.via_metals.clone());
-        via_metals.push(dsn.routing_metal);
-        if let Some(spans) = gate_spans.abutted_layers.get(&dsn.routing_metal) {
+        via_metals.push(dsn.stripe_metal);
+        if let Some(spans) = gate_spans.abutted_layers.get(&dsn.stripe_metal) {
             for vspan in spans {
                 let via = ctx.instantiate::<DecoderVia>(&DecoderViaParams {
                     rect: Rect::from_spans(hspan, gate_spans.met_to_diff[vspan]),
@@ -628,10 +463,12 @@
     tap_width: i64,
     /// Number of decoders on either side of each tap.
     tap_period: usize,
-    /// The metal layer used for routing and power rails.
-    routing_metal: LayerKey,
+    /// The metal layer used for buses and power rails.
+    stripe_metal: LayerKey,
+    /// The metal layer used for connecting stripes to individual decoders.
+    wire_metal: LayerKey,
     /// List of intermediate layers in via between (`li`)[PhysicalDesign::li] and
-    /// (`routing_metal`)[PhysicalDesign::routing_metal)
+    /// (`stripe_metal`)[PhysicalDesign::stripe_metal)
     via_metals: Vec<LayerKey>,
     /// The metal used to connect to MOS sources, drains, gates, and taps.
     li: LayerKey,
@@ -657,7 +494,8 @@
     ) -> substrate::error::Result<Self::Output> {
         let layers = ctx.layers();
         let li = layers.get(Selector::Metal(0))?;
-        let routing_metal = layers.get(Selector::Metal(2))?;
+        let stripe_metal = layers.get(Selector::Metal(2))?;
+        let wire_metal = layers.get(Selector::Metal(1))?;
         let via_metals = vec![layers.get(Selector::Metal(1))?];
         let nwell = layers.get(Selector::Name("nwell"))?;
         let psdm = layers.get(Selector::Name("psdm"))?;
@@ -666,7 +504,8 @@
             width: 2_920,
             tap_width: 1_300,
             tap_period: 1,
-            routing_metal,
+            stripe_metal,
+            wire_metal,
             via_metals,
             li,
             line: 320,
@@ -689,7 +528,8 @@
     ) -> substrate::error::Result<Self::Output> {
         let layers = ctx.layers();
         let li = layers.get(Selector::Metal(0))?;
-        let routing_metal = layers.get(Selector::Metal(1))?;
+        let stripe_metal = layers.get(Selector::Metal(1))?;
+        let wire_metal = layers.get(Selector::Metal(2))?;
         let nwell = layers.get(Selector::Name("nwell"))?;
         let psdm = layers.get(Selector::Name("psdm"))?;
         let nsdm = layers.get(Selector::Name("nsdm"))?;
@@ -697,7 +537,8 @@
             width: 1_580,
             tap_width: 790,
             tap_period: 4,
-            routing_metal,
+            stripe_metal,
+            wire_metal,
             via_metals: vec![],
             li,
             line: 320,
