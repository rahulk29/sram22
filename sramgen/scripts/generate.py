import os
import vlsir
import vlsirtools.netlist as netlist
import sys

BUILD_DIR = os.path.join(os.path.dirname(os.path.abspath(__file__)), "../build")

<<<<<<< HEAD
CKTS = [
    "and2",
    "bitcells_2x2",
    "bitcells_32x32",
    "decoder_16",
    "decoder_128",
    "precharge",
    "precharge_array",
    "sense_amp_array",
    "col_inv",
    "col_inv_array",
    "dout_buf",
    "dout_buf_array",
    "bitline_driver",
    "bitline_driver_array",
    "wordline_driver_array",
    "dff_array",
    "replica_bitcell_column",
    "replica_column",
    "sram_4x4m2",
    "sram_4x4m4",
    "sram_16x16m2",
    "sram_16x16m4",
    "sram_32x32m2",
    "sram_32x32m4",
    "sram_32x32m8",
    "sram_32x64m2",
    "sram_32x64m4",
    "sram_32x64m8",
    "sram_64x128",
    "sram_64x128m2w2",
    "sram_128x64",
]

=======
>>>>>>> f330e56c
PROPRIETARY_PRELUDE = """*SPICE NETLIST
* OPEN SOURCE CONVERSION PRELUDE

.SUBCKT sky130_fd_pr__special_nfet_pass d g s b PARAMS: w=1.0 l=1.0 mult=1
M0 d g s b npass l='l' w='w' mult='mult'
.ENDS

.SUBCKT sky130_fd_pr__special_nfet_latch d g s b PARAMS: w=1.0 l=1.0 mult=1
M0 d g s b npd l='l' w='w' mult='mult'
.ENDS

.SUBCKT sky130_fd_pr__nfet_01v8 d g s b PARAMS: w=1.0 l=1.0 mult=1
M0 d g s b nshort l='l' w='w' mult='mult'
.ENDS

.SUBCKT sky130_fd_pr__pfet_01v8 d g s b PARAMS: w=1.0 l=1.0 mult=1
M0 d g s b pshort l='l' w='w' mult='mult'
.ENDS

.SUBCKT sky130_fd_pr__special_pfet_pass d g s b PARAMS: w=1.0 l=1.0 mult=1
M0 d g s b ppu l='l' w='w' mult='mult'
.ENDS

.SUBCKT sky130_fd_pr__pfet_01v8_hvt d g s b PARAMS: w=1.0 l=1.0 mult=1
M0 d g s b phighvt l='l' w='w' mult='mult'
.ENDS
"""


def make_dirs():
    os.makedirs(os.path.join(BUILD_DIR, "spice/"), exist_ok=True)
    os.makedirs(os.path.join(BUILD_DIR, "ngspice/"), exist_ok=True)

def generate(CKT):
    print(f"Generating {CKT}...")
    with open(os.path.join(BUILD_DIR, f"pb/{CKT}.pb.bin"), "rb") as f:
        tmp = f.read()
        with open(os.path.join(BUILD_DIR, f"ngspice/{CKT}.spice"), "w") as dest:
            print("\tngspice")
            inp = vlsir.spice_pb2.SimInput()
            inp.ParseFromString(tmp)
            netlist(pkg=inp.pkg, dest=dest, fmt="spice")
        with open(os.path.join(BUILD_DIR, f"spice/{CKT}.spice"), "w") as dest:
            print("\tspice")
            inp = vlsir.spice_pb2.SimInput()
            inp.ParseFromString(tmp)
            dest.write(PROPRIETARY_PRELUDE)
            netlist(pkg=inp.pkg, dest=dest, fmt="spice")
        print("\tDone!")

if __name__ == "__main__":
    make_dirs()
    if len(sys.argv) < 2:
        print("Usage: python3 generate.py [CKT]")
    else:
        generate(sys.argv[1])<|MERGE_RESOLUTION|>--- conflicted
+++ resolved
@@ -5,43 +5,6 @@
 
 BUILD_DIR = os.path.join(os.path.dirname(os.path.abspath(__file__)), "../build")
 
-<<<<<<< HEAD
-CKTS = [
-    "and2",
-    "bitcells_2x2",
-    "bitcells_32x32",
-    "decoder_16",
-    "decoder_128",
-    "precharge",
-    "precharge_array",
-    "sense_amp_array",
-    "col_inv",
-    "col_inv_array",
-    "dout_buf",
-    "dout_buf_array",
-    "bitline_driver",
-    "bitline_driver_array",
-    "wordline_driver_array",
-    "dff_array",
-    "replica_bitcell_column",
-    "replica_column",
-    "sram_4x4m2",
-    "sram_4x4m4",
-    "sram_16x16m2",
-    "sram_16x16m4",
-    "sram_32x32m2",
-    "sram_32x32m4",
-    "sram_32x32m8",
-    "sram_32x64m2",
-    "sram_32x64m4",
-    "sram_32x64m8",
-    "sram_64x128",
-    "sram_64x128m2w2",
-    "sram_128x64",
-]
-
-=======
->>>>>>> f330e56c
 PROPRIETARY_PRELUDE = """*SPICE NETLIST
 * OPEN SOURCE CONVERSION PRELUDE
 
