--- conflicted
+++ resolved
@@ -13,13 +13,8 @@
 	black scripts/
 
 test:
-<<<<<<< HEAD
-	rm -rf /tmp/sram22/
-	cargo test --features calibre spectre
-=======
 	rm -rf sramgen/build/
-	cargo test --release --features calibre
->>>>>>> 0e0f6992
+	cargo test --release --features calibre --features spectre
 
 check:
 	cargo check --all-features --all-targets
