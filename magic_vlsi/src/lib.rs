use error::{MagicError, StartMagicError};
use std::{
    fmt::Display,
    io::{Read, Write},
    net::TcpStream,
    path::{Path, PathBuf},
    process::{Child, Command, Stdio},
    str::FromStr,
    time::Duration,
};
use units::Rect;

pub mod error;
pub mod units;

/// A builder used to construct a [`MagicInstance`]
///
/// # Example
///
/// ```
/// use magic_vlsi::MagicInstanceBuilder;
/// let mut builder = MagicInstanceBuilder::new().cwd("/path/to/cwd").tech("scmos");
/// ```
pub struct MagicInstanceBuilder {
    cwd: Option<PathBuf>,
    tech: Option<String>,
    magic: Option<PathBuf>,
    port: u16,
}

impl MagicInstanceBuilder {
    /// Creates a new [`MagicInstanceBuilder`].
    pub fn new() -> Self {
        Self::default()
    }

    /// Set the current working directory in which to start MAGIC.
    pub fn cwd(mut self, cwd: impl AsRef<Path>) -> Self {
        self.cwd = Some(cwd.as_ref().to_owned());
        self
    }

    /// Set the name of the technology for MAGIC to use.
    pub fn tech(mut self, tech: &str) -> Self {
        self.tech = Some(tech.to_owned());
        self
    }

    /// Set a path to the MAGIC binary.
    ///
    /// If not specified, the binary will be found by
    /// searching your operating system's path.
    pub fn magic(mut self, magic: impl AsRef<Path>) -> Self {
        self.magic = Some(magic.as_ref().to_owned());
        self
    }

    /// Set the port to use when communicating with MAGIC.
    ///
    /// Make sure this port is not already in use, either
    /// by another MAGIC instance, or by some other process.
    ///
    /// The default port is 9999.
    pub fn port(mut self, port: u16) -> Self {
        self.port = port;
        self
    }

    /// Consumes the builder, returning a [`MagicInstance`].
    ///
    /// This will start a MAGIC process in the background.
    /// The child process will listen on the port configured
    /// by the builder.
    pub fn build(self) -> Result<MagicInstance, StartMagicError> {
        MagicInstance::new(self)
    }
}

impl Default for MagicInstanceBuilder {
    fn default() -> Self {
        Self {
            cwd: None,
            tech: None,
            magic: None,
            port: 9999,
        }
    }
}

/// A handle to a running MAGIC instance.
///
/// Can be created using [`MagicInstanceBuilder`].
///
/// Documentation for most MAGIC functions has
/// been taken from the [MAGIC documentation](http://opencircuitdesign.com/magic/userguide.html).
pub struct MagicInstance {
    child: Child,
    stream: TcpStream,
    nm_per_lambda: i64,
    nm_per_internal: i64,
}

const MAGIC_SOCKET_SCRIPT: &[u8] = include_bytes!("serversock.tcl");

impl MagicInstance {
    fn new(builder: MagicInstanceBuilder) -> Result<Self, StartMagicError> {
        let mut cmd = match builder.magic {
            Some(magic) => Command::new(magic),
            None => Command::new("magic"),
        };

        cmd.arg("-dnull").arg("-noconsole");

        if let Some(tech) = builder.tech {
            cmd.arg("-T").arg(tech);
        }

        if let Some(cwd) = builder.cwd {
            cmd.current_dir(cwd);
        }

        cmd.stdin(Stdio::piped())
            .stdout(Stdio::null())
            .stderr(Stdio::null());

        let mut child = cmd
            .spawn()
            .map_err(|e| StartMagicError::Spawn(Box::new(e)))?;
        let mut stdin = child.stdin.take().ok_or_else(|| {
            StartMagicError::Connect(String::from("failed to obtain handle to magic stdin"))
        })?;

        writeln!(&mut stdin, "set svcPort {}", builder.port)?;

        stdin.write_all(MAGIC_SOCKET_SCRIPT)?;

        let addr = format!("127.0.0.1:{}", builder.port);

        let mut backoff_ms = 1;
        let mut num_attempts = 0;
        let stream = loop {
            if let Ok(s) = TcpStream::connect(&addr) {
                break Ok(s);
            } else {
                if num_attempts > 10 {
                    break Err(StartMagicError::Connect(String::from(
                        "timed out attempting to connect to magic process",
                    )));
                }
                std::thread::sleep(Duration::from_millis(backoff_ms));
                backoff_ms *= 2;
                num_attempts += 1;
            }
        }?;

        let mut res = Self {
            child,
            stream,
            nm_per_lambda: 0,
            nm_per_internal: 0,
        };
        res.update_units()?;

        Ok(res)
    }

    /// The getcell command creates subcell instances within
    /// the current edit cell. By default, with only the cellname
    /// given, an orientation of zero is assumed, and the cell
    /// is placed such that the lower-left corner of the cell's
    /// bounding box is placed at the lower-left corner of the
    /// cursor box in the parent cell.
    pub fn getcell(&mut self, cell: &str) -> Result<(), MagicError> {
        writeln!(&mut self.stream, "getcell {}", cell)?;
        read_line(&mut self.stream)?;
        // Loading a cell can scale the grid, so recalculate units
        self.update_units()?;
        Ok(())
    }

    /// The sideways command flips the selection from left to
    /// right. Flipping is done such that the lower left-hand
    /// corner of the selection remains in the same place
    /// through the flip.
    pub fn sideways(&mut self) -> Result<(), MagicError> {
        writeln!(&mut self.stream, "sideways")?;
        read_line(&mut self.stream)?;
        Ok(())
    }

<<<<<<< HEAD
    pub fn enable_box(&mut self) -> Result<(), MagicError> {
        writeln!(&mut self.stream, "box 0 0 0 0")?;
=======
    pub fn edit(&mut self, cell: &str) -> Result<(), MagicError> {
        writeln!(&mut self.stream, "edit {}", cell)?;
        read_line(&mut self.stream)?;
        Ok(())
    }

    pub fn array(&mut self, xsize: u32, ysize: u32) -> Result<(), MagicError> {
        writeln!(&mut self.stream, "array {} {}", xsize, ysize)?;
>>>>>>> 425fb57e
        read_line(&mut self.stream)?;
        Ok(())
    }

    /// Return the bounding box of the selection.
    pub fn select_bbox(&mut self) -> Result<Rect, MagicError> {
        writeln!(&mut self.stream, "select bbox").unwrap();
        let res = read_line(&mut self.stream)?;
        let values: Vec<i64> = res
            .split_whitespace()
            .map(|s| {
                s.parse::<i64>()
                    .map_err(|_| MagicError::UnexpectedOutput("failed to parse i64".to_string()))
            })
            .take(4)
            .collect::<Result<Vec<_>, _>>()?;

        assert_eq!(values.len(), 4);

        Ok(Rect::from_internal(
            values[0],
            values[1],
            values[2],
            values[3],
            self.nm_per_internal,
        ))
    }

    pub fn copy_dir(&mut self, dir: impl Into<Direction>, distance: i64) -> Result<(), MagicError> {
        writeln!(&mut self.stream, "copy {} {}", dir.into(), distance)?;
        read_line(&mut self.stream)?;
        Ok(())
    }

    pub fn set_box_values(&mut self, rect: Rect) -> Result<(), MagicError> {
        let (llx, lly, urx, ury) = rect.as_internal(self.nm_per_internal);
        writeln!(
            &mut self.stream,
            "box values {} {} {} {}",
            llx, lly, urx, ury
        )?;
        read_line(&mut self.stream)?;
        Ok(())
    }

    pub fn box_values(&mut self) -> Result<Rect, MagicError> {
        writeln!(&mut self.stream, "box values")?;
        let res = read_line(&mut self.stream)?;
        let values = res
            .split_whitespace()
            .map(|s| {
                s.parse::<i64>()
                    .map_err(|_| MagicError::UnexpectedOutput("failed to parse i64".to_string()))
            })
            .take(4)
            .collect::<Result<Vec<i64>, _>>()?;

        assert_eq!(values.len(), 4);

        Ok(Rect::from_internal(
            values[0],
            values[1],
            values[2],
            values[3],
            self.nm_per_internal,
        ))
    }

    pub fn set_snap(&mut self, snap_mode: SnapMode) -> Result<(), MagicError> {
        writeln!(&mut self.stream, "snap {}", snap_mode)?;
        read_line(&mut self.stream)?;
        Ok(())
    }

    pub fn snap(&mut self) -> Result<SnapMode, MagicError> {
        writeln!(&mut self.stream, "snap")?;
        let res = read_line(&mut self.stream)?;
        res.parse::<SnapMode>()
    }

    pub fn select_top_cell(&mut self) -> Result<(), MagicError> {
        writeln!(&mut self.stream, "select top cell")?;
        read_line(&mut self.stream)?;
        Ok(())
    }

    pub fn upside_down(&mut self) -> Result<(), MagicError> {
        writeln!(&mut self.stream, "upsidedown")?;
        read_line(&mut self.stream)?;
        Ok(())
    }

    pub fn identify(&mut self, id: &str) -> Result<(), MagicError> {
        writeln!(&mut self.stream, "identify {}", id)?;
        read_line(&mut self.stream)?;
        Ok(())
    }

    pub fn save(&mut self, cell_name: &str) -> Result<(), MagicError> {
        writeln!(&mut self.stream, "save {}", cell_name)?;
        read_line(&mut self.stream)?;
        Ok(())
    }

    pub fn exec_one(&mut self, cmd: &str) -> Result<String, MagicError> {
        writeln!(&mut self.stream, "{}", cmd)?;
        read_line(&mut self.stream)
    }

    /// (a, b) indicates a lambdas = b internal units
    pub fn tech_lambda(&mut self) -> Result<(i64, i64), MagicError> {
        writeln!(&mut self.stream, "tech lambda")?;
        let res = read_line(&mut self.stream)?;
        let values: Vec<i64> = res
            .split_whitespace()
            .map(|s| {
                s.parse::<i64>()
                    .map_err(|_| MagicError::UnexpectedOutput("failed to parse i64".to_string()))
            })
            .take(2)
            .collect::<Result<Vec<_>, _>>()?;
        assert_eq!(values.len(), 2);
        Ok((values[0], values[1]))
    }

    fn update_units(&mut self) -> Result<(), MagicError> {
        let curr_box = self.box_values()?;
        self.exec_one("box 0um 0um 1um 1um")?;
        let res = self.exec_one("box width")?;
        let internal_width = res.trim().parse::<i64>().map_err(parse_int_error)?;
        let nm_per_internal = 1_000 / internal_width;
        assert_eq!(nm_per_internal * internal_width, 1_000);
        self.nm_per_internal = nm_per_internal;
        assert_ne!(nm_per_internal, 0);
        let (a, b) = self.tech_lambda()?;
        self.nm_per_lambda = b * self.nm_per_internal / a;
        assert_eq!(self.nm_per_lambda * a, b * self.nm_per_internal);
        self.set_box_values(curr_box)?;
        Ok(())
    }

    pub fn get_nm_per_internal(&mut self) -> Result<i64, MagicError> {
        if self.nm_per_internal == 0 {
            self.update_units()?;
        }
        Ok(self.nm_per_internal)
    }

    pub fn get_nm_per_lambda(&mut self) -> Result<i64, MagicError> {
        if self.nm_per_lambda == 0 {
            self.update_units()?;
        }
        Ok(self.nm_per_lambda)
    }
}

fn parse_int_error(e: std::num::ParseIntError) -> MagicError {
    MagicError::UnexpectedOutput(format!("failed to parse integer: {}", e))
}

#[derive(Debug, Clone, Copy, Eq, PartialEq)]
pub enum SnapMode {
    Internal,
    Lambda,
    User,
}

impl FromStr for SnapMode {
    type Err = MagicError;
    fn from_str(s: &str) -> Result<Self, Self::Err> {
        match s.trim() {
            "internal" => Ok(Self::Internal),
            "lambda" => Ok(Self::Lambda),
            "user" => Ok(Self::User),
            _ => Err(MagicError::UnexpectedOutput(format!(
                "unknown snap mode: {}",
                s
            ))),
        }
    }
}

#[derive(Debug, Clone, Copy)]
pub enum Direction {
    Up,
    Down,
    Right,
    Left,
}

#[derive(Debug, Clone, Copy)]
pub enum GeoDirection {
    North,
    South,
    East,
    West,
}

impl From<GeoDirection> for Direction {
    fn from(d: GeoDirection) -> Self {
        match d {
            GeoDirection::North => Self::Up,
            GeoDirection::South => Self::Down,
            GeoDirection::East => Self::Right,
            GeoDirection::West => Self::Left,
        }
    }
}

impl From<Direction> for &str {
    fn from(d: Direction) -> Self {
        match d {
            Direction::Up => "north",
            Direction::Down => "south",
            Direction::Right => "east",
            Direction::Left => "west",
        }
    }
}

impl Display for Direction {
    fn fmt(&self, f: &mut std::fmt::Formatter) -> std::fmt::Result {
        match self {
            Direction::Up => write!(f, "north"),
            Direction::Down => write!(f, "south"),
            Direction::Right => write!(f, "east"),
            Direction::Left => write!(f, "west"),
        }
    }
}

impl From<Direction> for GeoDirection {
    fn from(d: Direction) -> Self {
        match d {
            Direction::Up => Self::North,
            Direction::Down => Self::South,
            Direction::Right => Self::East,
            Direction::Left => Self::West,
        }
    }
}

impl Display for SnapMode {
    fn fmt(&self, f: &mut std::fmt::Formatter) -> std::fmt::Result {
        match *self {
            SnapMode::Internal => write!(f, "internal"),
            SnapMode::Lambda => write!(f, "lambda"),
            SnapMode::User => write!(f, "user"),
        }
    }
}

fn read_line(conn: &mut TcpStream) -> Result<String, MagicError> {
    let mut s = String::new();
    let mut bytes = [0; 512];

    loop {
        let sz = conn.read(&mut bytes)?;
        let new_str = std::str::from_utf8(&bytes[..sz])?;
        if let Some(i) = new_str.find('\n') {
            s.push_str(&new_str[..i]);
            break;
        }
        s.push_str(new_str);
    }

    Ok(s)
}

impl Drop for MagicInstance {
    fn drop(&mut self) {
        let _ = self.child.kill();
    }
}

#[cfg(test)]
mod tests {
    use std::sync::atomic::{AtomicU16, Ordering};

    use crate::{units::Rect, MagicInstanceBuilder, SnapMode};
    use lazy_static::lazy_static;

    pub fn get_port() -> u16 {
        lazy_static! {
            static ref PORT_COUNTER: AtomicU16 = AtomicU16::new(1024);
        }
        PORT_COUNTER.fetch_add(1, Ordering::Relaxed)
    }

    #[test]
    fn test_builder_api() {
        let _builder = MagicInstanceBuilder::new()
            .cwd("/fake/path/dir")
            .tech("sky130A");
    }

    #[test]
    fn test_start_magic() {
        let _instance = MagicInstanceBuilder::new()
            .tech("sky130A")
            .port(get_port())
            .build()
            .unwrap();
    }

    #[test]
    fn test_start_magic_with_path() {
        let _instance = MagicInstanceBuilder::new()
            .tech("sky130A")
            .port(get_port())
            .magic("/usr/local/bin/magic")
            .build()
            .unwrap();
    }

    #[test]
    fn test_select_bbox() {
        let mut instance = MagicInstanceBuilder::new()
            .port(get_port())
            .tech("sky130A")
            .cwd("src/")
            .build()
            .unwrap();
        instance.getcell("sram").unwrap();
        instance.select_bbox().unwrap();
    }

    #[test]
    fn test_set_get_box_values() {
        let mut instance = MagicInstanceBuilder::new()
            .port(get_port())
            .tech("sky130A")
            .build()
            .unwrap();

        let test_cases = [
            [0, 0, 0, 0],
            [-12, 4, 45, 67],
            [44, -12, 72, 2],
            [-83, -93, 12, -42],
        ];
        for test_case in test_cases {
            let nm_per_internal = instance.get_nm_per_internal().unwrap();
            let test_box = Rect::from_internal(
                test_case[0],
                test_case[1],
                test_case[2],
                test_case[3],
                nm_per_internal,
            );
            instance.set_box_values(test_box).unwrap();
            let rect = instance.box_values().unwrap();

            let (llx, lly, urx, ury) = rect.as_internal(nm_per_internal);
            assert_eq!(llx, test_case[0]);
            assert_eq!(lly, test_case[1]);
            assert_eq!(urx, test_case[2]);
            assert_eq!(ury, test_case[3]);
        }
    }

    #[test]
    fn test_snap_mode() {
        let mut instance = MagicInstanceBuilder::new()
            .port(get_port())
            .tech("sky130A")
            .build()
            .unwrap();

        let snap_modes = [SnapMode::Internal, SnapMode::Lambda, SnapMode::User];
        for snap_mode in snap_modes {
            instance.set_snap(snap_mode).unwrap();
            assert_eq!(instance.snap().unwrap(), snap_mode);
        }
    }
}<|MERGE_RESOLUTION|>--- conflicted
+++ resolved
@@ -8,7 +8,7 @@
     str::FromStr,
     time::Duration,
 };
-use units::Rect;
+use units::{Distance, Rect};
 
 pub mod error;
 pub mod units;
@@ -188,10 +188,15 @@
         Ok(())
     }
 
-<<<<<<< HEAD
+    /// Ensures that the cursor box is present.
+    ///
+    /// Equivalent to running `box 0 0 0 0` in Magic.
     pub fn enable_box(&mut self) -> Result<(), MagicError> {
         writeln!(&mut self.stream, "box 0 0 0 0")?;
-=======
+        read_line(&mut self.stream)?;
+        Ok(())
+    }
+
     pub fn edit(&mut self, cell: &str) -> Result<(), MagicError> {
         writeln!(&mut self.stream, "edit {}", cell)?;
         read_line(&mut self.stream)?;
@@ -200,7 +205,6 @@
 
     pub fn array(&mut self, xsize: u32, ysize: u32) -> Result<(), MagicError> {
         writeln!(&mut self.stream, "array {} {}", xsize, ysize)?;
->>>>>>> 425fb57e
         read_line(&mut self.stream)?;
         Ok(())
     }
@@ -229,8 +233,17 @@
         ))
     }
 
-    pub fn copy_dir(&mut self, dir: impl Into<Direction>, distance: i64) -> Result<(), MagicError> {
-        writeln!(&mut self.stream, "copy {} {}", dir.into(), distance)?;
+    pub fn copy_dir(
+        &mut self,
+        dir: impl Into<Direction>,
+        distance: Distance,
+    ) -> Result<(), MagicError> {
+        writeln!(
+            &mut self.stream,
+            "copy {} {}i",
+            dir.into(),
+            distance.as_internal(self.nm_per_internal)
+        )?;
         read_line(&mut self.stream)?;
         Ok(())
     }
