use cell::{InstanceCell, LayoutCell, LayoutCellRef, LayoutPort};
use error::{MagicError, Result, StartMagicError};
use std::{
    fmt::Display,
    io::{Read, Write},
    net::TcpStream,
    os::unix::prelude::{AsRawFd, FromRawFd},
    path::{Path, PathBuf},
    process::{Child, Command, Stdio},
    str::FromStr,
    sync::Arc,
    time::Duration,
};
use units::{Distance, Rect, Vec2};

pub mod cell;
pub mod error;
pub mod units;

/// A builder used to construct a [`MagicInstance`]
///
/// # Example
///
/// ```
/// use magic_vlsi::MagicInstanceBuilder;
/// let mut builder = MagicInstanceBuilder::new().cwd("/path/to/cwd").tech("scmos");
/// ```
pub struct MagicInstanceBuilder {
    cwd: Option<PathBuf>,
    tech: Option<String>,
    magic: Option<PathBuf>,
    port: u16,
    debug: bool,
}

impl MagicInstanceBuilder {
    /// Creates a new [`MagicInstanceBuilder`].
    pub fn new() -> Self {
        Self::default()
    }

    /// Set the current working directory in which to start MAGIC.
    pub fn cwd(mut self, cwd: impl AsRef<Path>) -> Self {
        self.cwd = Some(cwd.as_ref().to_owned());
        self
    }

    /// Set the name of the technology for MAGIC to use.
    pub fn tech(mut self, tech: &str) -> Self {
        self.tech = Some(tech.to_owned());
        self
    }

    /// Set a path to the MAGIC binary.
    ///
    /// If not specified, the binary will be found by
    /// searching your operating system's path.
    pub fn magic(mut self, magic: impl AsRef<Path>) -> Self {
        self.magic = Some(magic.as_ref().to_owned());
        self
    }

    /// Set the port to use when communicating with MAGIC.
    ///
    /// Make sure this port is not already in use, either
    /// by another MAGIC instance, or by some other process.
    ///
    /// The default port is 9999.
    pub fn port(mut self, port: u16) -> Self {
        self.port = port;
        self
    }

    /// Enable/disable debug mode. In debug mode,
    /// a log file will be created containing all commands
    /// that were run, their output, and any information
    /// printed by MAGIC to `stderr`.
    pub fn debug(mut self, debug: bool) -> Self {
        self.debug = debug;
        self
    }

    /// Consumes the builder, returning a [`MagicInstance`].
    ///
    /// This will start a MAGIC process in the background.
    /// The child process will listen on the port configured
    /// by the builder.
    pub fn build(self) -> std::result::Result<MagicInstance, StartMagicError> {
        MagicInstance::new(self)
    }
}

impl Default for MagicInstanceBuilder {
    fn default() -> Self {
        Self {
            cwd: None,
            tech: None,
            magic: None,
            port: 9999,
            debug: false,
        }
    }
}

/// A handle to a running MAGIC instance.
///
/// Can be created using [`MagicInstanceBuilder`].
///
/// Documentation for most MAGIC functions has
/// been taken from the [MAGIC documentation](http://opencircuitdesign.com/magic/userguide.html).
pub struct MagicInstance {
    child: Child,
    stream: TcpStream,
    nm_per_lambda: i64,
    nm_per_internal: i64,
}

const MAGIC_SOCKET_SCRIPT: &[u8] = include_bytes!("serversock.tcl");

impl MagicInstance {
    fn new(builder: MagicInstanceBuilder) -> std::result::Result<Self, StartMagicError> {
        let mut cmd = match builder.magic {
            Some(magic) => Command::new(magic),
            None => Command::new("magic"),
        };

        cmd.arg("-dnull").arg("-noconsole");

        if let Some(tech) = builder.tech {
            cmd.arg("-T").arg(tech);
        }

        if let Some(cwd) = builder.cwd {
            cmd.current_dir(cwd);
        }

<<<<<<< HEAD

        #[cfg(debug_assertions)]
        {
=======
        if builder.debug {
>>>>>>> 62db5034
            let f = std::fs::File::create("magic.log")?;
            let fd_out = f.as_raw_fd();

            cmd.stdin(Stdio::piped())
                .stdout(unsafe { Stdio::from_raw_fd(fd_out) })
                .stderr(unsafe { Stdio::from_raw_fd(fd_out) });
<<<<<<< HEAD
        }

        #[cfg(not(debug_assertions))]
        {
=======
        } else {
>>>>>>> 62db5034
            cmd.stdin(Stdio::piped())
                .stdout(Stdio::null())
                .stderr(Stdio::null());
        }

        let mut child = cmd
            .spawn()
            .map_err(|e| StartMagicError::Spawn(Box::new(e)))?;
        let mut stdin = child.stdin.take().ok_or_else(|| {
            StartMagicError::Connect(String::from("failed to obtain handle to magic stdin"))
        })?;

        writeln!(&mut stdin, "set svcPort {}", builder.port)?;

        stdin.write_all(MAGIC_SOCKET_SCRIPT)?;

        let addr = format!("127.0.0.1:{}", builder.port);

        let mut backoff_ms = 1;
        let mut num_attempts = 0;
        let stream = loop {
            if let Ok(s) = TcpStream::connect(&addr) {
                break Ok(s);
            } else {
                if num_attempts > 10 {
                    break Err(StartMagicError::Connect(String::from(
                        "timed out attempting to connect to magic process",
                    )));
                }
                std::thread::sleep(Duration::from_millis(backoff_ms));
                backoff_ms *= 2;
                num_attempts += 1;
            }
        }?;

        let mut res = Self {
            child,
            stream,
            nm_per_lambda: 0,
            nm_per_internal: 0,
        };
        res.update_units()?;

        Ok(res)
    }

    /// The getcell command creates subcell instances within
    /// the current edit cell. By default, with only the cellname
    /// given, an orientation of zero is assumed, and the cell
    /// is placed such that the lower-left corner of the cell's
    /// bounding box is placed at the lower-left corner of the
    /// cursor box in the parent cell.
    pub fn getcell(&mut self, cell: &str) -> Result<Rect> {
        writeln!(&mut self.stream, "getcell {}", cell)?;
        read_line(&mut self.stream)?;
        // Loading a cell can scale the grid, so recalculate units
        self.update_units()?;
        self.select_bbox()
    }

    /// The getcell command creates subcell instances within
    /// the current edit cell. By default, with only the cellname
    /// given, an orientation of zero is assumed, and the cell
    /// is placed such that the lower-left corner of the cell's
    /// bounding box is placed at the lower-left corner of the
    /// cursor box in the parent cell.
    pub fn getcell_name(&mut self, cell: &str) -> Result<String> {
        writeln!(&mut self.stream, "getcell {}", cell)?;
        let cell_name = read_line(&mut self.stream)?.trim().to_string();
        // Loading a cell can scale the grid, so recalculate units
        self.update_units()?;
        Ok(cell_name)
    }

    pub fn place_cell(&mut self, cell: &str, ll: Vec2) -> Result<Rect> {
        self.set_box_values(Rect::ll_wh(ll.x, ll.y, Distance::zero(), Distance::zero()))?;
        self.getcell(cell)
    }

    pub fn place_layout_cell(&mut self, cell: LayoutCellRef, ll: Vec2) -> Result<InstanceCell> {
        self.set_box_values(Rect::ll_wh(ll.x, ll.y, Distance::zero(), Distance::zero()))?;
        let name = self.getcell_name(&cell.name)?;

        Ok(InstanceCell::new(ll, cell, name))
    }

    pub fn flip_cell_x(&mut self, cell: &mut InstanceCell) -> Result<()> {
        self.select_cell(&cell.name)?;
        self.sideways()?;
        cell.sideways();
        Ok(())
    }

    pub fn flip_cell_y(&mut self, cell: &mut InstanceCell) -> Result<()> {
        self.select_cell(&cell.name)?;
        self.upside_down()?;
        cell.upside_down();
        Ok(())
    }

    pub fn rename_cell_pin(&mut self, cell: &InstanceCell, pin: &str, name: &str) -> Result<()> {
        let port = cell.port(pin);
        let bbox = cell.port_bbox(pin);
        self.paint_box(bbox, &port.layer)?;
        self.select_visible()?;
        self.exec_one(&format!("select intersect {}", &port.layer))?;
        self.label_position_layer(name, Direction::Up, &port.layer)?;
        Ok(())
    }

    /// The sideways command flips the selection from left to
    /// right. Flipping is done such that the lower left-hand
    /// corner of the selection remains in the same place
    /// through the flip.
    pub fn sideways(&mut self) -> Result<()> {
        writeln!(&mut self.stream, "sideways")?;
        read_line(&mut self.stream)?;
        Ok(())
    }

    /// Ensures that the cursor box is present.
    ///
    /// Equivalent to running `box 0 0 0 0` in Magic.
    pub fn enable_box(&mut self) -> Result<()> {
        writeln!(&mut self.stream, "box 0 0 0 0")?;
        read_line(&mut self.stream)?;
        Ok(())
    }

    pub fn load(&mut self, cell: &str) -> Result<()> {
        writeln!(&mut self.stream, "load {}", cell)?;
        read_line(&mut self.stream)?;
        Ok(())
    }

    pub fn edit(&mut self, cell: &str) -> Result<()> {
        writeln!(&mut self.stream, "edit {}", cell)?;
        read_line(&mut self.stream)?;
        Ok(())
    }

    pub fn load_layout_cell(&mut self, cell: &str) -> Result<LayoutCellRef> {
        self.load(cell)?;
        self.select_top_cell()?;
        let bbox = self.select_bbox()?;

        let mut idx = self.port_first()?;

        let mut ports = Vec::new();

        while idx != -1 {
            let name = self.port_index_name(idx)?;
            self.findlabel(&name)?;
            self.select_visible()?;
            let bbox = self.box_values()?;
            let layer = self.label_layer()?;

            ports.push(LayoutPort { name, bbox, layer });
            idx = self.port_next(idx)?;
        }

        Ok(Arc::new(LayoutCell {
            name: cell.to_string(),
            bbox,
            ports,
        }))
    }

    pub fn array(&mut self, xsize: u32, ysize: u32) -> Result<()> {
        writeln!(&mut self.stream, "array {} {}", xsize, ysize)?;
        read_line(&mut self.stream)?;
        Ok(())
    }

    /// Return the bounding box of the selection.
    pub fn select_bbox(&mut self) -> Result<Rect> {
        writeln!(&mut self.stream, "select bbox").unwrap();
        let res = read_line(&mut self.stream)?;
        let values: Vec<i64> = res
            .split_whitespace()
            .map(|s| {
                s.parse::<i64>()
                    .map_err(|_| MagicError::UnexpectedOutput("failed to parse i64".to_string()))
            })
            .take(4)
            .collect::<Result<Vec<_>>>()?;

        assert_eq!(values.len(), 4);

        Ok(Rect::from_internal(
            values[0],
            values[1],
            values[2],
            values[3],
            self.nm_per_internal,
        ))
    }

    pub fn copy_dir(&mut self, dir: Direction, distance: Distance) -> Result<()> {
        writeln!(
            &mut self.stream,
            "copy {} {}i",
            dir,
            distance.as_internal(self.nm_per_internal)
        )?;
        read_line(&mut self.stream)?;
        Ok(())
    }

    pub fn set_box_values(&mut self, rect: Rect) -> Result<()> {
        let (llx, lly, urx, ury) = rect.as_internal(self.nm_per_internal);
        writeln!(
            &mut self.stream,
            "box values {} {} {} {}",
            llx, lly, urx, ury
        )?;
        read_line(&mut self.stream)?;
        Ok(())
    }

    pub fn box_values(&mut self) -> Result<Rect> {
        writeln!(&mut self.stream, "box values")?;
        let res = read_line(&mut self.stream)?;
        let values = res
            .split_whitespace()
            .map(|s| {
                s.parse::<i64>()
                    .map_err(|_| MagicError::UnexpectedOutput("failed to parse i64".to_string()))
            })
            .take(4)
            .collect::<Result<Vec<i64>>>()?;

        assert_eq!(values.len(), 4);

        Ok(Rect::from_internal(
            values[0],
            values[1],
            values[2],
            values[3],
            self.nm_per_internal,
        ))
    }

    pub fn set_snap(&mut self, snap_mode: SnapMode) -> Result<()> {
        writeln!(&mut self.stream, "snap {}", snap_mode)?;
        read_line(&mut self.stream)?;
        self.update_units()?;
        Ok(())
    }

    pub fn scalegrid(&mut self, a: i64, b: i64) -> Result<()> {
        writeln!(&mut self.stream, "scalegrid {} {}", a, b)?;
        read_line(&mut self.stream)?;
        self.update_units()?;
        Ok(())
    }

    pub fn snap(&mut self) -> Result<SnapMode> {
        writeln!(&mut self.stream, "snap")?;
        let res = read_line(&mut self.stream)?;
        res.parse::<SnapMode>()
    }

    pub fn paint(&mut self, layer: &str) -> Result<()> {
        writeln!(&mut self.stream, "paint {}", layer)?;
        read_line(&mut self.stream)?;
        Ok(())
    }

    pub fn paint_box(&mut self, rect: Rect, layer: &str) -> Result<()> {
        self.set_box_values(rect)?;
        self.paint(layer)?;
        Ok(())
    }

    pub fn select_clear(&mut self) -> Result<()> {
        writeln!(&mut self.stream, "select clear")?;
        read_line(&mut self.stream)?;
        Ok(())
    }

    pub fn select_top_cell(&mut self) -> Result<()> {
        writeln!(&mut self.stream, "select top cell")?;
        read_line(&mut self.stream)?;
        Ok(())
    }

    pub fn select_visible(&mut self) -> Result<()> {
        writeln!(&mut self.stream, "select visible")?;
        read_line(&mut self.stream)?;
        Ok(())
    }

    pub fn select_cell(&mut self, cell_name: &str) -> Result<()> {
        writeln!(&mut self.stream, "select cell {}", cell_name)?;
        read_line(&mut self.stream)?;
        Ok(())
    }

    pub fn delete(&mut self) -> Result<()> {
        self.exec_one("delete")?;
        Ok(())
    }

    pub fn upside_down(&mut self) -> Result<()> {
        writeln!(&mut self.stream, "upsidedown")?;
        read_line(&mut self.stream)?;
        Ok(())
    }

    pub fn drc_off(&mut self) -> Result<()> {
        writeln!(&mut self.stream, "drc off")?;
        read_line(&mut self.stream)?;
        Ok(())
    }

    pub fn drc_on(&mut self) -> Result<()> {
        writeln!(&mut self.stream, "drc on")?;
        read_line(&mut self.stream)?;
        Ok(())
    }

    pub fn identify(&mut self, id: &str) -> Result<()> {
        writeln!(&mut self.stream, "identify {}", id)?;
        read_line(&mut self.stream)?;
        Ok(())
    }

    pub fn save(&mut self, cell_name: &str) -> Result<()> {
        writeln!(&mut self.stream, "save {}", cell_name)?;
        read_line(&mut self.stream)?;
        Ok(())
    }

    pub fn draw_contacts_y(
        &mut self,
        contact_type: &str,
        region: Rect,
        size: Distance,
        space: Distance,
    ) -> Result<u64> {
        let d1 = region.height() + space;
        let d2 = size + space;
        let num_contacts: i64 = d1 / d2;

        assert!(num_contacts > 0);
        let num_contacts = num_contacts as u64;

        let mut curr_y = region.ll.y;
        for _ in 0..num_contacts {
            let contact_box = Rect::from_dist(region.ll.x, curr_y, region.ur.x, curr_y + size);
            self.contact(contact_box, contact_type)?;
            curr_y = curr_y + size + space;
        }

        Ok(num_contacts)
    }

    pub fn contact(&mut self, rect: Rect, contact_type: &str) -> Result<()> {
        self.set_box_values(rect)?;
        writeln!(&mut self.stream, "paint {}", contact_type)?;
        read_line(&mut self.stream)?;
        Ok(())
    }

    pub fn exec_one(&mut self, cmd: &str) -> Result<String> {
        writeln!(&mut self.stream, "{}", cmd)?;
        read_line(&mut self.stream)
    }

    /// (a, b) indicates a lambdas = b internal units
    pub fn tech_lambda(&mut self) -> Result<(i64, i64)> {
        writeln!(&mut self.stream, "tech lambda")?;
        let res = read_line(&mut self.stream)?;
        let values: Vec<i64> = res
            .split_whitespace()
            .map(|s| {
                s.parse::<i64>()
                    .map_err(|_| MagicError::UnexpectedOutput("failed to parse i64".to_string()))
            })
            .take(2)
            .collect::<Result<Vec<_>>>()?;
        assert_eq!(values.len(), 2);
        Ok((values[0], values[1]))
    }

    fn update_units(&mut self) -> Result<()> {
        self.exec_one("box 0um 0um 1um 1um")?;
        let res = self.exec_one("box width")?;
        let internal_width = res.trim().parse::<i64>().map_err(parse_int_error)?;
        let nm_per_internal = 1_000 / internal_width;
        assert_eq!(nm_per_internal * internal_width, 1_000);
        self.nm_per_internal = nm_per_internal;
        assert_ne!(nm_per_internal, 0);
        let (a, b) = self.tech_lambda()?;
        self.nm_per_lambda = (b * self.nm_per_internal) / a;
        assert_eq!(self.nm_per_lambda * a, b * self.nm_per_internal);
        self.exec_one("undo")?;
        Ok(())
    }

    pub fn get_nm_per_internal(&mut self) -> Result<i64> {
        if self.nm_per_internal == 0 {
            self.update_units()?;
        }
        Ok(self.nm_per_internal)
    }

    pub fn get_nm_per_lambda(&mut self) -> Result<i64> {
        if self.nm_per_lambda == 0 {
            self.update_units()?;
        }
        Ok(self.nm_per_lambda)
    }

    pub fn label(&mut self, label: &str) -> Result<()> {
        self.exec_one(&format!("label {}", label)).map(|_| ())
    }

    pub fn label_position(&mut self, label: &str, position: Direction) -> Result<()> {
        self.exec_one(&format!("label {} {}", label, position))
            .map(|_| ())
    }

    pub fn setlabel_text(&mut self, text: &str) -> Result<()> {
        self.exec_one(&format!("setlabel text {}", text))
            .map(|_| ())
    }

    pub fn label_text(&mut self) -> Result<String> {
        Ok(self.exec_one("text")?.trim().into())
    }

    pub fn label_position_layer(
        &mut self,
        label: &str,
        position: Direction,
        layer: &str,
    ) -> Result<()> {
        self.select_visible()?;
        self.exec_one(&format!("select intersect {}", &layer))?;
        self.exec_one(&format!("label {} {} {}", label, position, layer))?;
        Ok(())
    }

    pub fn port_make(&mut self, idx: usize) -> Result<()> {
        self.exec_one(&format!("port make {}", idx)).map(|_| ())
    }

    pub fn port_make_default(&mut self) -> Result<()> {
        self.exec_one("port make").map(|_| ())
    }

    pub fn port_renumber(&mut self) -> Result<()> {
        self.exec_one("port renumber").map(|_| ())
    }

    pub fn port_name(&mut self) -> Result<String> {
        self.exec_one("port name")
    }

    pub fn port_index_name(&mut self, idx: i64) -> Result<String> {
        Ok(self
            .exec_one(&format!("port {} name", idx))?
            .trim()
            .to_string())
    }

    pub fn port_first(&mut self) -> Result<i64> {
        let res = self.exec_one("port first")?;
        let first = res.trim().parse::<i64>().map_err(parse_int_error)?;
        Ok(first)
    }

    pub fn port_last(&mut self) -> Result<i64> {
        let res = self.exec_one("port last")?;
        let first = res.trim().parse::<i64>().map_err(parse_int_error)?;
        Ok(first)
    }

    pub fn port_next(&mut self, n: i64) -> Result<i64> {
        let res = self.exec_one(&format!("port {} next", n))?;
        let first = res.trim().parse::<i64>().map_err(parse_int_error)?;
        Ok(first)
    }

    pub fn port_next_after_selection(&mut self) -> Result<i64> {
        let res = self.exec_one("port next")?;
        let first = res.trim().parse::<i64>().map_err(parse_int_error)?;
        Ok(first)
    }

    pub fn label_layer(&mut self) -> Result<String> {
        self.exec_one("setlabel layer").map(|s| s.trim().into())
    }

    pub fn findlabel(&mut self, label: &str) -> Result<()> {
        self.exec_one(&format!("findlabel {}", label)).map(|_| ())
    }

    pub fn findlabel_n(&mut self, label: &str, n: usize) -> Result<()> {
        self.exec_one(&format!("findlabel {} {}", label, n))
            .map(|_| ())
    }

    pub fn findlabel_glob(&mut self, label: &str) -> Result<()> {
        self.exec_one(&format!("findlabel -glob {}", label))
            .map(|_| ())
    }

    pub fn findlabel_glob_n(&mut self, label: &str, n: usize) -> Result<()> {
        self.exec_one(&format!("findlabel -glob {} {}", label, n))
            .map(|_| ())
    }

    pub fn flatten(&mut self, cell: &str) -> Result<()> {
        self.exec_one(&format!("flatten {}", cell)).map(|_| ())
    }

    pub fn flatten_opts(&mut self, opts: &str, cell: &str) -> Result<()> {
        self.exec_one(&format!("flatten {} {}", opts, cell))
            .map(|_| ())
    }
}

fn parse_int_error(e: std::num::ParseIntError) -> MagicError {
    MagicError::UnexpectedOutput(format!("failed to parse integer: {}", e))
}

#[derive(Debug, Clone, Copy, Eq, PartialEq)]
pub enum SnapMode {
    Internal,
    Lambda,
    User,
}

impl FromStr for SnapMode {
    type Err = MagicError;
    fn from_str(s: &str) -> Result<Self> {
        match s.trim() {
            "internal" => Ok(Self::Internal),
            "lambda" => Ok(Self::Lambda),
            "user" => Ok(Self::User),
            _ => Err(MagicError::UnexpectedOutput(format!(
                "unknown snap mode: {}",
                s
            ))),
        }
    }
}

#[derive(Debug, Clone, Copy, Eq, PartialEq)]
pub enum Direction {
    Up,
    Down,
    Right,
    Left,
}

#[derive(Debug, Clone, Copy)]
pub enum GeoDirection {
    North,
    South,
    East,
    West,
}

impl From<GeoDirection> for Direction {
    fn from(d: GeoDirection) -> Self {
        match d {
            GeoDirection::North => Self::Up,
            GeoDirection::South => Self::Down,
            GeoDirection::East => Self::Right,
            GeoDirection::West => Self::Left,
        }
    }
}

impl From<Direction> for &str {
    fn from(d: Direction) -> Self {
        match d {
            Direction::Up => "north",
            Direction::Down => "south",
            Direction::Right => "east",
            Direction::Left => "west",
        }
    }
}

impl Display for Direction {
    fn fmt(&self, f: &mut std::fmt::Formatter) -> std::fmt::Result {
        match self {
            Direction::Up => write!(f, "north"),
            Direction::Down => write!(f, "south"),
            Direction::Right => write!(f, "east"),
            Direction::Left => write!(f, "west"),
        }
    }
}

impl From<Direction> for GeoDirection {
    fn from(d: Direction) -> Self {
        match d {
            Direction::Up => Self::North,
            Direction::Down => Self::South,
            Direction::Right => Self::East,
            Direction::Left => Self::West,
        }
    }
}

impl Display for SnapMode {
    fn fmt(&self, f: &mut std::fmt::Formatter) -> std::fmt::Result {
        match *self {
            SnapMode::Internal => write!(f, "internal"),
            SnapMode::Lambda => write!(f, "lambda"),
            SnapMode::User => write!(f, "user"),
        }
    }
}

fn read_line(conn: &mut TcpStream) -> Result<String> {
    let mut s = String::new();
    let mut bytes = [0; 512];

    loop {
        let sz = conn.read(&mut bytes)?;
        let new_str = std::str::from_utf8(&bytes[..sz])?;
        if let Some(i) = new_str.find('\n') {
            s.push_str(&new_str[..i]);
            break;
        }
        s.push_str(new_str);
    }

    Ok(s)
}

impl Drop for MagicInstance {
    fn drop(&mut self) {
        let _ = self.child.kill();
    }
}

#[cfg(test)]
mod tests {
    use std::sync::atomic::{AtomicU16, Ordering};

    use crate::{units::Rect, Direction, MagicInstanceBuilder, SnapMode};
    use lazy_static::lazy_static;

    pub fn get_port() -> u16 {
        lazy_static! {
            static ref PORT_COUNTER: AtomicU16 = AtomicU16::new(1024);
        }
        PORT_COUNTER.fetch_add(1, Ordering::Relaxed)
    }

    #[test]
    fn test_builder_api() {
        let _builder = MagicInstanceBuilder::new()
            .cwd("/fake/path/dir")
            .tech("sky130A");
    }

    #[test]
    fn test_start_magic() {
        let _instance = MagicInstanceBuilder::new()
            .tech("sky130A")
            .port(get_port())
            .build()
            .unwrap();
    }

    #[test]
    fn test_start_magic_with_path() {
        let _instance = MagicInstanceBuilder::new()
            .tech("sky130A")
            .port(get_port())
            .magic("/usr/local/bin/magic")
            .build()
            .unwrap();
    }

    #[test]
    fn test_select_bbox() {
        let mut instance = MagicInstanceBuilder::new()
            .port(get_port())
            .tech("sky130A")
            .cwd("src/")
            .build()
            .unwrap();
        instance.getcell("sram").unwrap();
        instance.select_bbox().unwrap();
    }

    #[test]
    fn test_set_get_box_values() {
        let mut instance = MagicInstanceBuilder::new()
            .port(get_port())
            .tech("sky130A")
            .build()
            .unwrap();

        let test_cases = [
            [0, 0, 0, 0],
            [-12, 4, 45, 67],
            [44, -12, 72, 2],
            [-83, -93, 12, -42],
        ];
        for test_case in test_cases {
            let nm_per_internal = instance.get_nm_per_internal().unwrap();
            let test_box = Rect::from_internal(
                test_case[0],
                test_case[1],
                test_case[2],
                test_case[3],
                nm_per_internal,
            );
            instance.set_box_values(test_box).unwrap();
            let rect = instance.box_values().unwrap();

            let (llx, lly, urx, ury) = rect.as_internal(nm_per_internal);
            assert_eq!(llx, test_case[0]);
            assert_eq!(lly, test_case[1]);
            assert_eq!(urx, test_case[2]);
            assert_eq!(ury, test_case[3]);
        }
    }

    #[test]
    fn test_snap_mode() {
        let mut instance = MagicInstanceBuilder::new()
            .port(get_port())
            .tech("sky130A")
            .build()
            .unwrap();

        let snap_modes = [SnapMode::Internal, SnapMode::Lambda, SnapMode::User];
        for snap_mode in snap_modes {
            instance.set_snap(snap_mode).unwrap();
            assert_eq!(instance.snap().unwrap(), snap_mode);
        }
    }

    #[test]
    fn test_labels_ports() -> Result<(), Box<dyn std::error::Error>> {
        let mut instance = MagicInstanceBuilder::new()
            .port(get_port())
            .tech("sky130A")
            .build()?;

        let layer = "metal1";

        instance.set_box_values(Rect::from_nm(0, 0, 1_000, 1_000))?;
        instance.paint(layer)?;
        instance.label_position_layer("vdd", Direction::Left, layer)?;
        instance.port_make(0)?;

        instance.set_box_values(Rect::from_nm(1_000, 0, 2_000, 1_000))?;
        instance.paint(layer)?;
        instance.label("gnd")?;
        instance.port_make(1)?;

        instance.set_box_values(Rect::from_nm(2_000, 0, 3_000, 1_000))?;
        instance.paint(layer)?;
        instance.label_position("vnb", Direction::Right)?;
        instance.port_make(2)?;

        instance.port_renumber()?;
        Ok(())
    }
}<|MERGE_RESOLUTION|>--- conflicted
+++ resolved
@@ -134,27 +134,14 @@
             cmd.current_dir(cwd);
         }
 
-<<<<<<< HEAD
-
-        #[cfg(debug_assertions)]
-        {
-=======
         if builder.debug {
->>>>>>> 62db5034
             let f = std::fs::File::create("magic.log")?;
             let fd_out = f.as_raw_fd();
 
             cmd.stdin(Stdio::piped())
                 .stdout(unsafe { Stdio::from_raw_fd(fd_out) })
                 .stderr(unsafe { Stdio::from_raw_fd(fd_out) });
-<<<<<<< HEAD
-        }
-
-        #[cfg(not(debug_assertions))]
-        {
-=======
         } else {
->>>>>>> 62db5034
             cmd.stdin(Stdio::piped())
                 .stdout(Stdio::null())
                 .stderr(Stdio::null());
