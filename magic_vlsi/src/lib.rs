use cell::{InstanceCell, LayoutCell, LayoutCellRef, LayoutPort};
use error::{MagicError, Result, StartMagicError};
use std::{
    fmt::Display,
    io::{Read, Write},
    net::TcpStream,
    path::{Path, PathBuf},
    process::{Child, Command, Stdio},
    str::FromStr,
    sync::Arc,
    time::Duration,
};
use units::{Distance, Rect, Vec2};

pub mod cell;
pub mod error;
pub mod units;

/// A builder used to construct a [`MagicInstance`]
///
/// # Example
///
/// ```
/// use magic_vlsi::MagicInstanceBuilder;
/// let mut builder = MagicInstanceBuilder::new().cwd("/path/to/cwd").tech("scmos");
/// ```
pub struct MagicInstanceBuilder {
    cwd: Option<PathBuf>,
    tech: Option<String>,
    magic: Option<PathBuf>,
    port: u16,
}

impl MagicInstanceBuilder {
    /// Creates a new [`MagicInstanceBuilder`].
    pub fn new() -> Self {
        Self::default()
    }

    /// Set the current working directory in which to start MAGIC.
    pub fn cwd(mut self, cwd: impl AsRef<Path>) -> Self {
        self.cwd = Some(cwd.as_ref().to_owned());
        self
    }

    /// Set the name of the technology for MAGIC to use.
    pub fn tech(mut self, tech: &str) -> Self {
        self.tech = Some(tech.to_owned());
        self
    }

    /// Set a path to the MAGIC binary.
    ///
    /// If not specified, the binary will be found by
    /// searching your operating system's path.
    pub fn magic(mut self, magic: impl AsRef<Path>) -> Self {
        self.magic = Some(magic.as_ref().to_owned());
        self
    }

    /// Set the port to use when communicating with MAGIC.
    ///
    /// Make sure this port is not already in use, either
    /// by another MAGIC instance, or by some other process.
    ///
    /// The default port is 9999.
    pub fn port(mut self, port: u16) -> Self {
        self.port = port;
        self
    }

    /// Consumes the builder, returning a [`MagicInstance`].
    ///
    /// This will start a MAGIC process in the background.
    /// The child process will listen on the port configured
    /// by the builder.
    pub fn build(self) -> std::result::Result<MagicInstance, StartMagicError> {
        MagicInstance::new(self)
    }
}

impl Default for MagicInstanceBuilder {
    fn default() -> Self {
        Self {
            cwd: None,
            tech: None,
            magic: None,
            port: 9999,
        }
    }
}

/// A handle to a running MAGIC instance.
///
/// Can be created using [`MagicInstanceBuilder`].
///
/// Documentation for most MAGIC functions has
/// been taken from the [MAGIC documentation](http://opencircuitdesign.com/magic/userguide.html).
pub struct MagicInstance {
    child: Child,
    stream: TcpStream,
    nm_per_lambda: i64,
    nm_per_internal: i64,
}

const MAGIC_SOCKET_SCRIPT: &[u8] = include_bytes!("serversock.tcl");

impl MagicInstance {
    fn new(builder: MagicInstanceBuilder) -> std::result::Result<Self, StartMagicError> {
        let mut cmd = match builder.magic {
            Some(magic) => Command::new(magic),
            None => Command::new("magic"),
        };

        cmd.arg("-dnull").arg("-noconsole");

        if let Some(tech) = builder.tech {
            cmd.arg("-T").arg(tech);
        }

        if let Some(cwd) = builder.cwd {
            cmd.current_dir(cwd);
        }

        cmd.stdin(Stdio::piped())
            .stdout(Stdio::null())
            .stderr(Stdio::null());

        let mut child = cmd
            .spawn()
            .map_err(|e| StartMagicError::Spawn(Box::new(e)))?;
        let mut stdin = child.stdin.take().ok_or_else(|| {
            StartMagicError::Connect(String::from("failed to obtain handle to magic stdin"))
        })?;

        writeln!(&mut stdin, "set svcPort {}", builder.port)?;

        stdin.write_all(MAGIC_SOCKET_SCRIPT)?;

        let addr = format!("127.0.0.1:{}", builder.port);

        let mut backoff_ms = 1;
        let mut num_attempts = 0;
        let stream = loop {
            if let Ok(s) = TcpStream::connect(&addr) {
                break Ok(s);
            } else {
                if num_attempts > 10 {
                    break Err(StartMagicError::Connect(String::from(
                        "timed out attempting to connect to magic process",
                    )));
                }
                std::thread::sleep(Duration::from_millis(backoff_ms));
                backoff_ms *= 2;
                num_attempts += 1;
            }
        }?;

        let mut res = Self {
            child,
            stream,
            nm_per_lambda: 0,
            nm_per_internal: 0,
        };
        res.update_units()?;

        Ok(res)
    }

    /// The getcell command creates subcell instances within
    /// the current edit cell. By default, with only the cellname
    /// given, an orientation of zero is assumed, and the cell
    /// is placed such that the lower-left corner of the cell's
    /// bounding box is placed at the lower-left corner of the
    /// cursor box in the parent cell.
    pub fn getcell(&mut self, cell: &str) -> Result<Rect> {
        writeln!(&mut self.stream, "getcell {}", cell)?;
        read_line(&mut self.stream)?;
        // Loading a cell can scale the grid, so recalculate units
        self.update_units()?;
        self.select_bbox()
    }

    /// The getcell command creates subcell instances within
    /// the current edit cell. By default, with only the cellname
    /// given, an orientation of zero is assumed, and the cell
    /// is placed such that the lower-left corner of the cell's
    /// bounding box is placed at the lower-left corner of the
    /// cursor box in the parent cell.
    pub fn getcell_name(&mut self, cell: &str) -> Result<String> {
        writeln!(&mut self.stream, "getcell {}", cell)?;
        let cell_name = read_line(&mut self.stream)?.trim().to_string();
        // Loading a cell can scale the grid, so recalculate units
        self.update_units()?;
        Ok(cell_name)
    }

    pub fn place_cell(&mut self, cell: &str, ll: Vec2) -> Result<Rect> {
        self.set_box_values(Rect::ll_wh(ll.x, ll.y, Distance::zero(), Distance::zero()))?;
        self.getcell(cell)
    }

    pub fn place_layout_cell(&mut self, cell: LayoutCellRef, ll: Vec2) -> Result<InstanceCell> {
        self.set_box_values(Rect::ll_wh(ll.x, ll.y, Distance::zero(), Distance::zero()))?;
        let name = self.getcell_name(&cell.name)?;

        Ok(InstanceCell::new(ll, cell, name))
    }

    pub fn flip_cell_x(&mut self, cell: &mut InstanceCell) -> Result<()> {
        self.select_cell(&cell.name)?;
        self.sideways()?;
        cell.sideways();
        Ok(())
    }

    pub fn flip_cell_y(&mut self, cell: &mut InstanceCell) -> Result<()> {
        self.select_cell(&cell.name)?;
        self.upside_down()?;
        cell.upside_down();
        Ok(())
    }

    pub fn rename_cell_pin(&mut self, cell: &InstanceCell, pin: &str, name: &str) -> Result<()> {
        let port = cell.port(pin);
        self.paint_box(cell.port_bbox(pin), &port.layer)?;
        self.label_position_layer(name, Direction::Up, &port.layer)?;
        Ok(())
    }

    /// The sideways command flips the selection from left to
    /// right. Flipping is done such that the lower left-hand
    /// corner of the selection remains in the same place
    /// through the flip.
    pub fn sideways(&mut self) -> Result<()> {
        writeln!(&mut self.stream, "sideways")?;
        read_line(&mut self.stream)?;
        Ok(())
    }

    /// Ensures that the cursor box is present.
    ///
    /// Equivalent to running `box 0 0 0 0` in Magic.
    pub fn enable_box(&mut self) -> Result<()> {
        writeln!(&mut self.stream, "box 0 0 0 0")?;
        read_line(&mut self.stream)?;
        Ok(())
    }

    pub fn load(&mut self, cell: &str) -> Result<()> {
        writeln!(&mut self.stream, "load {}", cell)?;
        read_line(&mut self.stream)?;
        Ok(())
    }

    pub fn edit(&mut self, cell: &str) -> Result<()> {
        writeln!(&mut self.stream, "edit {}", cell)?;
        read_line(&mut self.stream)?;
        Ok(())
    }

    pub fn load_layout_cell(&mut self, cell: &str) -> Result<LayoutCellRef> {
        self.load(cell)?;
        self.select_top_cell()?;
        let bbox = self.select_bbox()?;

        let mut idx = self.port_first()?;

        let mut ports = Vec::new();

        while idx != -1 {
            let name = self.port_index_name(idx)?;
            self.findlabel(&name)?;
            self.select_visible()?;
            let bbox = self.select_bbox()?;
            let layer = self.label_layer()?;

            ports.push(LayoutPort { name, bbox, layer });
            idx = self.port_next(idx)?;
        }

        Ok(Arc::new(LayoutCell {
            name: cell.to_string(),
            bbox,
            ports,
        }))
    }

    pub fn array(&mut self, xsize: u32, ysize: u32) -> Result<()> {
        writeln!(&mut self.stream, "array {} {}", xsize, ysize)?;
        read_line(&mut self.stream)?;
        Ok(())
    }

    /// Return the bounding box of the selection.
    pub fn select_bbox(&mut self) -> Result<Rect> {
        writeln!(&mut self.stream, "select bbox").unwrap();
        let res = read_line(&mut self.stream)?;
        let values: Vec<i64> = res
            .split_whitespace()
            .map(|s| {
                s.parse::<i64>()
                    .map_err(|_| MagicError::UnexpectedOutput("failed to parse i64".to_string()))
            })
            .take(4)
            .collect::<Result<Vec<_>>>()?;

        assert_eq!(values.len(), 4);

        Ok(Rect::from_internal(
            values[0],
            values[1],
            values[2],
            values[3],
            self.nm_per_internal,
        ))
    }

    pub fn copy_dir(&mut self, dir: Direction, distance: Distance) -> Result<()> {
        writeln!(
            &mut self.stream,
            "copy {} {}i",
            dir,
            distance.as_internal(self.nm_per_internal)
        )?;
        read_line(&mut self.stream)?;
        Ok(())
    }

    pub fn set_box_values(&mut self, rect: Rect) -> Result<()> {
        let (llx, lly, urx, ury) = rect.as_internal(self.nm_per_internal);
        writeln!(
            &mut self.stream,
            "box values {} {} {} {}",
            llx, lly, urx, ury
        )?;
        read_line(&mut self.stream)?;
        Ok(())
    }

    pub fn box_values(&mut self) -> Result<Rect> {
        writeln!(&mut self.stream, "box values")?;
        let res = read_line(&mut self.stream)?;
        let values = res
            .split_whitespace()
            .map(|s| {
                s.parse::<i64>()
                    .map_err(|_| MagicError::UnexpectedOutput("failed to parse i64".to_string()))
            })
            .take(4)
            .collect::<Result<Vec<i64>>>()?;

        assert_eq!(values.len(), 4);

        Ok(Rect::from_internal(
            values[0],
            values[1],
            values[2],
            values[3],
            self.nm_per_internal,
        ))
    }

    pub fn set_snap(&mut self, snap_mode: SnapMode) -> Result<()> {
        writeln!(&mut self.stream, "snap {}", snap_mode)?;
        read_line(&mut self.stream)?;
        self.update_units()?;
        Ok(())
    }

    pub fn scalegrid(&mut self, a: i64, b: i64) -> Result<()> {
        writeln!(&mut self.stream, "scalegrid {} {}", a, b)?;
        read_line(&mut self.stream)?;
        self.update_units()?;
        Ok(())
    }

    pub fn snap(&mut self) -> Result<SnapMode> {
        writeln!(&mut self.stream, "snap")?;
        let res = read_line(&mut self.stream)?;
        res.parse::<SnapMode>()
    }

    pub fn paint(&mut self, layer: &str) -> Result<()> {
        writeln!(&mut self.stream, "paint {}", layer)?;
        read_line(&mut self.stream)?;
        Ok(())
    }

    pub fn paint_box(&mut self, rect: Rect, layer: &str) -> Result<()> {
        self.set_box_values(rect)?;
        self.paint(layer)?;
        Ok(())
    }

    pub fn select_clear(&mut self) -> Result<()> {
        writeln!(&mut self.stream, "select clear")?;
        read_line(&mut self.stream)?;
        Ok(())
    }

    pub fn select_top_cell(&mut self) -> Result<()> {
        writeln!(&mut self.stream, "select top cell")?;
        read_line(&mut self.stream)?;
        Ok(())
    }

    pub fn select_visible(&mut self) -> Result<()> {
        writeln!(&mut self.stream, "select visible")?;
        read_line(&mut self.stream)?;
        Ok(())
    }

    pub fn select_cell(&mut self, cell_name: &str) -> Result<()> {
        writeln!(&mut self.stream, "select cell {}", cell_name)?;
        read_line(&mut self.stream)?;
        Ok(())
    }

    pub fn upside_down(&mut self) -> Result<()> {
        writeln!(&mut self.stream, "upsidedown")?;
        read_line(&mut self.stream)?;
        Ok(())
    }

    pub fn drc_off(&mut self) -> Result<()> {
        writeln!(&mut self.stream, "drc off")?;
        read_line(&mut self.stream)?;
        Ok(())
    }

    pub fn drc_on(&mut self) -> Result<()> {
        writeln!(&mut self.stream, "drc on")?;
        read_line(&mut self.stream)?;
        Ok(())
    }

    pub fn identify(&mut self, id: &str) -> Result<()> {
        writeln!(&mut self.stream, "identify {}", id)?;
        read_line(&mut self.stream)?;
        Ok(())
    }

    pub fn save(&mut self, cell_name: &str) -> Result<()> {
        writeln!(&mut self.stream, "save {}", cell_name)?;
        read_line(&mut self.stream)?;
        Ok(())
    }

    pub fn draw_contacts_y(
        &mut self,
        contact_type: &str,
        region: Rect,
        size: Distance,
        space: Distance,
    ) -> Result<u64> {
        println!(
            "region height {}, space {}, size {}",
            region.height(),
            space,
            size
        );
        let d1 = region.height() + space;
        let d2 = size + space;
        println!("d1 {}, d2 {}", d1, d2);
        let num_contacts: i64 = d1 / d2;
        println!("making {} contacts in {}", num_contacts, region);

        assert!(num_contacts > 0);
        let num_contacts = num_contacts as u64;

        let mut curr_y = region.ll.y;
        for _ in 0..num_contacts {
            let contact_box = Rect::from_dist(region.ll.x, curr_y, region.ur.x, curr_y + size);
            self.contact(contact_box, contact_type)?;
            curr_y = curr_y + size + space;
        }

        Ok(num_contacts)
    }

    pub fn contact(&mut self, rect: Rect, contact_type: &str) -> Result<()> {
        self.set_box_values(rect)?;
        writeln!(&mut self.stream, "paint {}", contact_type)?;
        read_line(&mut self.stream)?;
        Ok(())
    }

    pub fn exec_one(&mut self, cmd: &str) -> Result<String> {
        writeln!(&mut self.stream, "{}", cmd)?;
        read_line(&mut self.stream)
    }

    /// (a, b) indicates a lambdas = b internal units
    pub fn tech_lambda(&mut self) -> Result<(i64, i64)> {
        writeln!(&mut self.stream, "tech lambda")?;
        let res = read_line(&mut self.stream)?;
        let values: Vec<i64> = res
            .split_whitespace()
            .map(|s| {
                s.parse::<i64>()
                    .map_err(|_| MagicError::UnexpectedOutput("failed to parse i64".to_string()))
            })
            .take(2)
            .collect::<Result<Vec<_>>>()?;
        assert_eq!(values.len(), 2);
        Ok((values[0], values[1]))
    }

    fn update_units(&mut self) -> Result<()> {
        self.exec_one("box 0um 0um 1um 1um")?;
        let res = self.exec_one("box width")?;
        let internal_width = res.trim().parse::<i64>().map_err(parse_int_error)?;
        let nm_per_internal = 1_000 / internal_width;
        assert_eq!(nm_per_internal * internal_width, 1_000);
        self.nm_per_internal = nm_per_internal;
        assert_ne!(nm_per_internal, 0);
        let (a, b) = self.tech_lambda()?;
        self.nm_per_lambda = (b * self.nm_per_internal) / a;
        assert_eq!(self.nm_per_lambda * a, b * self.nm_per_internal);
        self.exec_one("undo")?;
        Ok(())
    }

    pub fn get_nm_per_internal(&mut self) -> Result<i64> {
        if self.nm_per_internal == 0 {
            self.update_units()?;
        }
        Ok(self.nm_per_internal)
    }

    pub fn get_nm_per_lambda(&mut self) -> Result<i64> {
        if self.nm_per_lambda == 0 {
            self.update_units()?;
        }
        Ok(self.nm_per_lambda)
    }

    pub fn label(&mut self, label: &str) -> Result<()> {
        self.exec_one(&format!("label {}", label)).map(|_| ())
    }

    pub fn label_position(&mut self, label: &str, position: Direction) -> Result<()> {
        self.exec_one(&format!("label {} {}", label, position))
            .map(|_| ())
    }

    pub fn setlabel_text(&mut self, text: &str) -> Result<(), MagicError> {
        self.exec_one(&format!("setlabel text {}", text))
            .map(|_| ())
    }

    pub fn label_text(&mut self) -> Result<String, MagicError> {
        Ok(self.exec_one("text")?.trim().into())
    }

    pub fn label_position_layer(
        &mut self,
        label: &str,
        position: Direction,
        layer: &str,
    ) -> Result<()> {
        self.exec_one(&format!("label {} {} {}", label, position, layer))
            .map(|_| ())
    }

    pub fn port_make(&mut self, idx: usize) -> Result<()> {
        self.exec_one(&format!("port make {}", idx)).map(|_| ())
    }

    pub fn port_make_default(&mut self) -> Result<()> {
        self.exec_one("port make").map(|_| ())
    }

    pub fn port_renumber(&mut self) -> Result<()> {
        self.exec_one("port renumber").map(|_| ())
    }

    pub fn port_name(&mut self) -> Result<String> {
        self.exec_one("port name")
    }

    pub fn port_index_name(&mut self, idx: i64) -> Result<String> {
        Ok(self
            .exec_one(&format!("port {} name", idx))?
            .trim()
            .to_string())
    }

    pub fn port_first(&mut self) -> Result<i64> {
        let res = self.exec_one("port first")?;
        let first = res.trim().parse::<i64>().map_err(parse_int_error)?;
        Ok(first)
    }

    pub fn port_last(&mut self) -> Result<i64> {
        let res = self.exec_one("port last")?;
        let first = res.trim().parse::<i64>().map_err(parse_int_error)?;
        Ok(first)
    }

    pub fn port_next(&mut self, n: i64) -> Result<i64> {
        let res = self.exec_one(&format!("port {} next", n))?;
        let first = res.trim().parse::<i64>().map_err(parse_int_error)?;
        Ok(first)
    }

    pub fn port_next_after_selection(&mut self) -> Result<i64> {
        let res = self.exec_one("port next")?;
        let first = res.trim().parse::<i64>().map_err(parse_int_error)?;
        Ok(first)
    }

<<<<<<< HEAD
    pub fn label_layer(&mut self) -> Result<String> {
        Ok(self.exec_one("setlabel layer")?.trim().to_string())
=======
    pub fn label_layer(&mut self) -> Result<String, MagicError> {
        self.exec_one("setlabel layer").map(|s| s.trim().into())
>>>>>>> 51a5cf18
    }

    pub fn findlabel(&mut self, label: &str) -> Result<()> {
        self.exec_one(&format!("findlabel {}", label)).map(|_| ())
    }

    pub fn findlabel_n(&mut self, label: &str, n: usize) -> Result<()> {
        self.exec_one(&format!("findlabel {} {}", label, n))
            .map(|_| ())
    }

    pub fn findlabel_glob(&mut self, label: &str) -> Result<()> {
        self.exec_one(&format!("findlabel -glob {}", label))
            .map(|_| ())
    }

    pub fn findlabel_glob_n(&mut self, label: &str, n: usize) -> Result<()> {
        self.exec_one(&format!("findlabel -glob {} {}", label, n))
            .map(|_| ())
    }

    pub fn flatten(&mut self, cell: &str) -> Result<(), MagicError> {
        self.exec_one(&format!("flatten {}", cell)).map(|_| ())
    }

    pub fn flatten_opts(&mut self, opts: &str, cell: &str) -> Result<(), MagicError> {
        self.exec_one(&format!("flatten {} {}", opts, cell))
            .map(|_| ())
    }
}

fn parse_int_error(e: std::num::ParseIntError) -> MagicError {
    MagicError::UnexpectedOutput(format!("failed to parse integer: {}", e))
}

#[derive(Debug, Clone, Copy, Eq, PartialEq)]
pub enum SnapMode {
    Internal,
    Lambda,
    User,
}

impl FromStr for SnapMode {
    type Err = MagicError;
    fn from_str(s: &str) -> Result<Self> {
        match s.trim() {
            "internal" => Ok(Self::Internal),
            "lambda" => Ok(Self::Lambda),
            "user" => Ok(Self::User),
            _ => Err(MagicError::UnexpectedOutput(format!(
                "unknown snap mode: {}",
                s
            ))),
        }
    }
}

#[derive(Debug, Clone, Copy)]
pub enum Direction {
    Up,
    Down,
    Right,
    Left,
}

#[derive(Debug, Clone, Copy)]
pub enum GeoDirection {
    North,
    South,
    East,
    West,
}

impl From<GeoDirection> for Direction {
    fn from(d: GeoDirection) -> Self {
        match d {
            GeoDirection::North => Self::Up,
            GeoDirection::South => Self::Down,
            GeoDirection::East => Self::Right,
            GeoDirection::West => Self::Left,
        }
    }
}

impl From<Direction> for &str {
    fn from(d: Direction) -> Self {
        match d {
            Direction::Up => "north",
            Direction::Down => "south",
            Direction::Right => "east",
            Direction::Left => "west",
        }
    }
}

impl Display for Direction {
    fn fmt(&self, f: &mut std::fmt::Formatter) -> std::fmt::Result {
        match self {
            Direction::Up => write!(f, "north"),
            Direction::Down => write!(f, "south"),
            Direction::Right => write!(f, "east"),
            Direction::Left => write!(f, "west"),
        }
    }
}

impl From<Direction> for GeoDirection {
    fn from(d: Direction) -> Self {
        match d {
            Direction::Up => Self::North,
            Direction::Down => Self::South,
            Direction::Right => Self::East,
            Direction::Left => Self::West,
        }
    }
}

impl Display for SnapMode {
    fn fmt(&self, f: &mut std::fmt::Formatter) -> std::fmt::Result {
        match *self {
            SnapMode::Internal => write!(f, "internal"),
            SnapMode::Lambda => write!(f, "lambda"),
            SnapMode::User => write!(f, "user"),
        }
    }
}

fn read_line(conn: &mut TcpStream) -> Result<String> {
    let mut s = String::new();
    let mut bytes = [0; 512];

    loop {
        let sz = conn.read(&mut bytes)?;
        let new_str = std::str::from_utf8(&bytes[..sz])?;
        if let Some(i) = new_str.find('\n') {
            s.push_str(&new_str[..i]);
            break;
        }
        s.push_str(new_str);
    }

    Ok(s)
}

impl Drop for MagicInstance {
    fn drop(&mut self) {
        let _ = self.child.kill();
    }
}

#[cfg(test)]
mod tests {
    use std::sync::atomic::{AtomicU16, Ordering};

    use crate::{units::Rect, Direction, MagicInstanceBuilder, SnapMode};
    use lazy_static::lazy_static;

    pub fn get_port() -> u16 {
        lazy_static! {
            static ref PORT_COUNTER: AtomicU16 = AtomicU16::new(1024);
        }
        PORT_COUNTER.fetch_add(1, Ordering::Relaxed)
    }

    #[test]
    fn test_builder_api() {
        let _builder = MagicInstanceBuilder::new()
            .cwd("/fake/path/dir")
            .tech("sky130A");
    }

    #[test]
    fn test_start_magic() {
        let _instance = MagicInstanceBuilder::new()
            .tech("sky130A")
            .port(get_port())
            .build()
            .unwrap();
    }

    #[test]
    fn test_start_magic_with_path() {
        let _instance = MagicInstanceBuilder::new()
            .tech("sky130A")
            .port(get_port())
            .magic("/usr/local/bin/magic")
            .build()
            .unwrap();
    }

    #[test]
    fn test_select_bbox() {
        let mut instance = MagicInstanceBuilder::new()
            .port(get_port())
            .tech("sky130A")
            .cwd("src/")
            .build()
            .unwrap();
        instance.getcell("sram").unwrap();
        instance.select_bbox().unwrap();
    }

    #[test]
    fn test_set_get_box_values() {
        let mut instance = MagicInstanceBuilder::new()
            .port(get_port())
            .tech("sky130A")
            .build()
            .unwrap();

        let test_cases = [
            [0, 0, 0, 0],
            [-12, 4, 45, 67],
            [44, -12, 72, 2],
            [-83, -93, 12, -42],
        ];
        for test_case in test_cases {
            let nm_per_internal = instance.get_nm_per_internal().unwrap();
            let test_box = Rect::from_internal(
                test_case[0],
                test_case[1],
                test_case[2],
                test_case[3],
                nm_per_internal,
            );
            instance.set_box_values(test_box).unwrap();
            let rect = instance.box_values().unwrap();

            let (llx, lly, urx, ury) = rect.as_internal(nm_per_internal);
            assert_eq!(llx, test_case[0]);
            assert_eq!(lly, test_case[1]);
            assert_eq!(urx, test_case[2]);
            assert_eq!(ury, test_case[3]);
        }
    }

    #[test]
    fn test_snap_mode() {
        let mut instance = MagicInstanceBuilder::new()
            .port(get_port())
            .tech("sky130A")
            .build()
            .unwrap();

        let snap_modes = [SnapMode::Internal, SnapMode::Lambda, SnapMode::User];
        for snap_mode in snap_modes {
            instance.set_snap(snap_mode).unwrap();
            assert_eq!(instance.snap().unwrap(), snap_mode);
        }
    }

    #[test]
    fn test_labels_ports() -> Result<(), Box<dyn std::error::Error>> {
        let mut instance = MagicInstanceBuilder::new()
            .port(get_port())
            .tech("sky130A")
            .build()?;

        let layer = "metal1";

        instance.set_box_values(Rect::from_nm(0, 0, 1_000, 1_000))?;
        instance.paint(layer)?;
        instance.label_position_layer("vdd", Direction::Left, layer)?;
        instance.port_make(0)?;

        instance.set_box_values(Rect::from_nm(1_000, 0, 2_000, 1_000))?;
        instance.paint(layer)?;
        instance.label("gnd")?;
        instance.port_make(1)?;

        instance.set_box_values(Rect::from_nm(2_000, 0, 3_000, 1_000))?;
        instance.paint(layer)?;
        instance.label_position("vnb", Direction::Right)?;
        instance.port_make(2)?;

        instance.port_renumber()?;
        Ok(())
    }
}<|MERGE_RESOLUTION|>--- conflicted
+++ resolved
@@ -545,12 +545,12 @@
             .map(|_| ())
     }
 
-    pub fn setlabel_text(&mut self, text: &str) -> Result<(), MagicError> {
+    pub fn setlabel_text(&mut self, text: &str) -> Result<()> {
         self.exec_one(&format!("setlabel text {}", text))
             .map(|_| ())
     }
 
-    pub fn label_text(&mut self) -> Result<String, MagicError> {
+    pub fn label_text(&mut self) -> Result<String> {
         Ok(self.exec_one("text")?.trim().into())
     }
 
@@ -611,13 +611,8 @@
         Ok(first)
     }
 
-<<<<<<< HEAD
     pub fn label_layer(&mut self) -> Result<String> {
-        Ok(self.exec_one("setlabel layer")?.trim().to_string())
-=======
-    pub fn label_layer(&mut self) -> Result<String, MagicError> {
         self.exec_one("setlabel layer").map(|s| s.trim().into())
->>>>>>> 51a5cf18
     }
 
     pub fn findlabel(&mut self, label: &str) -> Result<()> {
@@ -639,11 +634,11 @@
             .map(|_| ())
     }
 
-    pub fn flatten(&mut self, cell: &str) -> Result<(), MagicError> {
+    pub fn flatten(&mut self, cell: &str) -> Result<()> {
         self.exec_one(&format!("flatten {}", cell)).map(|_| ())
     }
 
-    pub fn flatten_opts(&mut self, opts: &str, cell: &str) -> Result<(), MagicError> {
+    pub fn flatten_opts(&mut self, opts: &str, cell: &str) -> Result<()> {
         self.exec_one(&format!("flatten {} {}", opts, cell))
             .map(|_| ())
     }
