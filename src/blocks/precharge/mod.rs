use serde::{Deserialize, Serialize};
<<<<<<< HEAD
=======
use subgeom::snap_to_grid;
>>>>>>> 48e53a70
use substrate::component::Component;

pub mod layout;
pub mod schematic;

pub struct Precharge {
    params: PrechargeParams,
}

<<<<<<< HEAD
#[derive(Debug, Clone, Deserialize, Serialize)]
=======
#[derive(Debug, Copy, Clone, Eq, PartialEq, Hash, Serialize, Deserialize)]
>>>>>>> 48e53a70
pub struct PrechargeParams {
    pub length: i64,
    pub pull_up_width: i64,
    pub equalizer_width: i64,
}

impl PrechargeParams {
    pub fn scale(&self, scale: f64) -> Self {
        let pull_up_width = snap_to_grid((self.pull_up_width as f64 * scale).round() as i64, 50);
        let equalizer_width =
            snap_to_grid((self.equalizer_width as f64 * scale).round() as i64, 50);
        Self {
            length: self.length,
            pull_up_width,
            equalizer_width,
        }
    }
}

impl Component for Precharge {
    type Params = PrechargeParams;
    fn new(
        params: &Self::Params,
        _ctx: &substrate::data::SubstrateCtx,
    ) -> substrate::error::Result<Self> {
        Ok(Self { params: *params })
    }
    fn name(&self) -> arcstr::ArcStr {
        arcstr::literal!("precharge")
    }

    fn schematic(
        &self,
        ctx: &mut substrate::schematic::context::SchematicCtx,
    ) -> substrate::error::Result<()> {
        self.schematic(ctx)
    }

    fn layout(
        &self,
        ctx: &mut substrate::layout::context::LayoutCtx,
    ) -> substrate::error::Result<()> {
        self.layout(ctx)
    }
}

#[cfg(test)]
mod tests {
    use crate::blocks::columns::PRECHARGE_PARAMS;
    use crate::paths::{out_gds, out_spice};
    use crate::setup_ctx;
    use crate::tests::test_work_dir;

    use super::layout::{PrechargeCent, PrechargeEnd, PrechargeEndParams};
    use super::*;

    #[test]
    fn test_precharge() {
        let ctx = setup_ctx();
        let work_dir = test_work_dir("test_precharge");

        let params = PRECHARGE_PARAMS;
        ctx.write_layout::<Precharge>(&params, out_gds(&work_dir, "layout"))
            .expect("failed to write layout");
        ctx.write_schematic_to_file::<Precharge>(&params, out_spice(&work_dir, "netlist"))
            .expect("failed to write schematic");
    }

    #[test]
    fn test_precharge_cent() {
        let ctx = setup_ctx();
        let work_dir = test_work_dir("test_precharge_cent");
        ctx.write_layout::<PrechargeCent>(&PRECHARGE_PARAMS, out_gds(work_dir, "layout"))
            .expect("failed to write layout");
    }

    #[test]
    fn test_precharge_end() {
        let ctx = setup_ctx();
        let work_dir = test_work_dir("test_precharge_end");
        ctx.write_layout::<PrechargeEnd>(
            &PrechargeEndParams {
                via_top: false,
                inner: PRECHARGE_PARAMS,
            },
            out_gds(work_dir, "layout"),
        )
        .expect("failed to write layout");
    }
}<|MERGE_RESOLUTION|>--- conflicted
+++ resolved
@@ -1,8 +1,5 @@
 use serde::{Deserialize, Serialize};
-<<<<<<< HEAD
-=======
 use subgeom::snap_to_grid;
->>>>>>> 48e53a70
 use substrate::component::Component;
 
 pub mod layout;
@@ -12,11 +9,7 @@
     params: PrechargeParams,
 }
 
-<<<<<<< HEAD
-#[derive(Debug, Clone, Deserialize, Serialize)]
-=======
 #[derive(Debug, Copy, Clone, Eq, PartialEq, Hash, Serialize, Deserialize)]
->>>>>>> 48e53a70
 pub struct PrechargeParams {
     pub length: i64,
     pub pull_up_width: i64,
