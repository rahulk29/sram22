use substrate::component::NoParams;
use substrate::index::IndexOwned;
use substrate::pdk::stdcell::StdCell;
use substrate::schematic::circuit::Direction;
use substrate::schematic::context::SchematicCtx;

use super::{ControlLogicReplicaV2, EdgeDetector, InvChain, SrLatch};

impl ControlLogicReplicaV2 {
    pub(crate) fn schematic(&self, ctx: &mut SchematicCtx) -> substrate::error::Result<()> {
        // PORTS
<<<<<<< HEAD
        let [clk, ce, we, reset, decrepend] =
            ctx.ports(["clk", "ce", "we", "reset", "decrepend"], Direction::Input);
        let [saen, pc_b, rwl, wlen, wrdrven, decrepstart] = ctx.ports(
            ["saen", "pc_b", "rwl", "wlen", "wrdrven", "decrepstart"],
=======
        let [clk, ce, we, reset_b, decrepend] = ctx.ports(
            ["clk", "ce", "we", "reset_b", "decrepend"],
            Direction::Input,
        );
        let [saen, pc_b, wlen, wrdrven, decrepstart] = ctx.ports(
            ["saen", "pc_b", "wlen", "wrdrven", "decrepstart"],
>>>>>>> 07d9340a
            Direction::Output,
        );
        let [rbl, vdd, vss] = ctx.ports(["rbl", "vdd", "vss"], Direction::InOut);

        // SIGNALS
        let [clk_buf, clkp0, clkp, clkp_b, clkpd, clkpd_b, clkpdd, clkp_grst_b] = ctx.signals([
            "clk_buf",
            "clkp0",
            "clkp",
            "clkp_b",
            "clkpd",
            "clkpd_b",
            "clkpdd",
            "clkp_grst_b",
        ]);
        let [wlen_grst_b, wlen_rst_decoderd, wlen_b, wlen_q, wlend_b, wlend] = ctx.signals([
            "wlen_grst_b",
            "wlen_rst_decoderd",
            "wlen_b",
            "wlen_q",
            "wlend_b",
            "wlend",
        ]);
        let [saen_set_b, saen_b] = ctx.signals(["saen_set_b", "saen_b"]);
        let [wrdrven_set_b, wrdrven_grst_b, wrdrven_b] =
            ctx.signals(["wrdrven_set_b", "wrdrven_grst_b", "wrdrven_b"]);
        let [reset, we_b, pc, pc_set_b, rbl_b] =
            ctx.signals(["reset", "we_b", "pc", "pc_set_b", "rbl_b"]);

        // STANDARD CELLS
        let stdcells = ctx.inner().std_cell_db();
        let lib = stdcells.try_lib_named("sky130_fd_sc_hs")?;
        let inv = lib.try_cell_named("sky130_fd_sc_hs__inv_2")?;
        let and2 = lib.try_cell_named("sky130_fd_sc_hs__and2_2")?;
        let and2_med = lib.try_cell_named("sky130_fd_sc_hs__and2_4")?;
        let nand2 = lib.try_cell_named("sky130_fd_sc_hs__nand2_4")?;
        let nor2 = lib.try_cell_named("sky130_fd_sc_hs__nor2_4")?;
        let mux2 = lib.try_cell_named("sky130_fd_sc_hs__mux2_4")?;
        let buf_small = lib.try_cell_named("sky130_fd_sc_hs__buf_8")?;
        let buf = lib.try_cell_named("sky130_fd_sc_hs__buf_16")?;
        let biginv = lib.try_cell_named("sky130_fd_sc_hs__inv_16")?;

        ctx.instantiate::<StdCell>(&biginv.id())?
            .with_connections([
                ("A", reset_b),
                ("Y", reset),
                ("VPWR", vdd),
                ("VPB", vdd),
                ("VGND", vss),
                ("VNB", vss),
            ])
            .named("reset_inv")
            .add_to(ctx);

        // CLK LOGIC
        ctx.instantiate::<StdCell>(&and2.id())?
            .with_connections([
                ("A", clk),
                ("B", ce),
                ("X", clk_buf),
                ("VPWR", vdd),
                ("VPB", vdd),
                ("VGND", vss),
                ("VNB", vss),
            ])
            .named("clk_gate")
            .add_to(ctx);
        ctx.instantiate::<EdgeDetector>(&NoParams)?
            .with_connections([
                ("din", clk_buf),
                ("dout", clkp0),
                ("vdd", vdd),
                ("vss", vss),
            ])
            .named("clk_pulse")
            .add_to(ctx);
        ctx.instantiate::<StdCell>(&buf.id())?
            .with_connections([
                ("A", clkp0),
                ("X", clkp),
                ("VPWR", vdd),
                ("VPB", vdd),
                ("VGND", vss),
                ("VNB", vss),
            ])
            .named("clk_pulse_buf")
            .add_to(ctx);
        ctx.instantiate::<StdCell>(&biginv.id())?
            .with_connections([
                ("A", clkp),
                ("Y", clkp_b),
                ("VPWR", vdd),
                ("VPB", vdd),
                ("VGND", vss),
                ("VNB", vss),
            ])
            .named("clk_pulse_inv")
            .add_to(ctx);
        ctx.instantiate::<InvChain>(&3)?
            .with_connections([("din", clkp_b), ("dout", clkpd), ("vdd", vdd), ("vss", vss)])
            .named("clkp_delay")
            .add_to(ctx);
        ctx.instantiate::<StdCell>(&inv.id())?
            .with_connections([
                ("A", clkpd),
                ("Y", clkpd_b),
                ("VPWR", vdd),
                ("VPB", vdd),
                ("VGND", vss),
                ("VNB", vss),
            ])
            .named("clkpd_inv")
            .add_to(ctx);
        ctx.instantiate::<InvChain>(&3)?
            .with_connections([
                ("din", clkpd_b),
                ("dout", clkpdd),
                ("vdd", vdd),
                ("vss", vss),
            ])
            .named("clkpd_delay")
            .add_to(ctx);

        // REPLICA LOGIC
        //
        // Turn on wordlines at start of cycle.
        // Turn them off when replica bitline drops low enough to flip an inverter.
        ctx.instantiate::<StdCell>(&mux2.id())?
            .with_connections([
                ("A0", rbl_b),
                ("A1", clkpdd),
                ("S", we),
                ("X", decrepstart),
                ("VPWR", vdd),
                ("VPB", vdd),
                ("VGND", vss),
                ("VNB", vss),
            ])
            .named("mux_wlen_rst")
            .add_to(ctx);
        ctx.instantiate::<InvChain>(&6)?
            .with_connections([
                ("din", decrepend),
                ("dout", wlen_rst_decoderd),
                ("vdd", vdd),
                ("vss", vss),
            ])
            .named("decoder_replica_delay")
            .add_to(ctx);
        ctx.instantiate::<StdCell>(&inv.id())?
            .with_connections([
                ("A", we),
                ("Y", we_b),
                ("VPWR", vdd),
                ("VPB", vdd),
                ("VGND", vss),
                ("VNB", vss),
            ])
            .named("inv_we")
            .add_to(ctx);
        ctx.instantiate::<StdCell>(&inv.id())?
            .with_connections([
                ("A", rbl),
                ("Y", rbl_b),
                ("VPWR", vdd),
                ("VPB", vdd),
                ("VGND", vss),
                ("VNB", vss),
            ])
            .named("inv_rbl")
            .add_to(ctx);
        ctx.instantiate::<StdCell>(&nor2.id())?
            .with_connections([
                ("A", decrepstart),
                ("B", reset),
                ("Y", wlen_grst_b),
                ("VPWR", vdd),
                ("VPB", vdd),
                ("VGND", vss),
                ("VNB", vss),
            ])
            .named("wlen_grst")
            .add_to(ctx);
        ctx.instantiate::<StdCell>(&nor2.id())?
            .with_connections([
                ("A", wlen_rst_decoderd),
                ("B", reset),
                ("Y", pc_set_b),
                ("VPWR", vdd),
                ("VPB", vdd),
                ("VGND", vss),
                ("VNB", vss),
            ])
            .named("pc_set")
            .add_to(ctx);
        ctx.instantiate::<StdCell>(&nor2.id())?
            .with_connections([
                ("A", decrepend),
                ("B", reset),
                ("Y", wrdrven_grst_b),
                ("VPWR", vdd),
                ("VPB", vdd),
                ("VGND", vss),
                ("VNB", vss),
            ])
            .named("wrdrven_grst")
            .add_to(ctx);
        ctx.instantiate::<StdCell>(&nor2.id())?
            .with_connections([
                ("A", clkp),
                ("B", reset),
                ("Y", clkp_grst_b),
                ("VPWR", vdd),
                ("VPB", vdd),
                ("VGND", vss),
                ("VNB", vss),
            ])
            .named("clkp_grst")
            .add_to(ctx);
        ctx.instantiate::<StdCell>(&nand2.id())?
            .with_connections([
                ("A", we_b),
                ("B", decrepend),
                ("Y", saen_set_b),
                ("VPWR", vdd),
                ("VPB", vdd),
                ("VGND", vss),
                ("VNB", vss),
            ])
            .named("and_sense_en")
            .add_to(ctx);
        ctx.instantiate::<StdCell>(&nand2.id())?
            .with_connections([
                ("A", wlend_b),
                ("B", we_b),
                ("Y", wlend),
                ("VPWR", vdd),
                ("VPB", vdd),
                ("VGND", vss),
                ("VNB", vss),
            ])
            .named("nand_wlendb_web")
            .add_to(ctx);
        ctx.instantiate::<StdCell>(&and2_med.id())?
            .with_connections([
                ("A", wlen_q),
                ("B", wlend),
                ("X", wlen),
                ("VPWR", vdd),
                ("VPB", vdd),
                ("VGND", vss),
                ("VNB", vss),
            ])
            .named("and_wlen")
            .add_to(ctx);
        ctx.instantiate::<InvChain>(&3)?
            .with_connections([
                ("din", wlen_q),
                ("dout", wlend_b),
                ("vdd", vdd),
                ("vss", vss),
            ])
            .named("wlen_q_delay")
            .add_to(ctx);
        ctx.instantiate::<StdCell>(&buf.id())?
            .with_connections([
                ("A", wlen_q),
                ("X", rwl),
                ("VPWR", vdd),
                ("VPB", vdd),
                ("VGND", vss),
                ("VNB", vss),
            ])
            .named("rwl_buf")
            .add_to(ctx);

        // CONTROL LATCHES
        ctx.instantiate::<SrLatch>(&NoParams)?
            .with_connections([
                ("sb", clkpd_b),
                ("rb", wlen_grst_b),
                ("q", wlen_q),
                ("qb", wlen_b),
                ("vdd", vdd),
                ("vss", vss),
            ])
            .named("wl_ctl")
            .add_to(ctx);
        ctx.instantiate::<SrLatch>(&NoParams)?
            .with_connections([
                ("sb", saen_set_b),
                ("rb", clkp_grst_b),
                ("q", saen),
                ("qb", saen_b),
                ("vdd", vdd),
                ("vss", vss),
            ])
            .named("saen_ctl")
            .add_to(ctx);
        ctx.instantiate::<SrLatch>(&NoParams)?
            .with_connections([
                ("sb", pc_set_b),
                ("rb", clkp_b),
                ("q", pc),
                ("qb", pc_b),
                ("vdd", vdd),
                ("vss", vss),
            ])
            .named("pc_ctl")
            .add_to(ctx);
        ctx.instantiate::<StdCell>(&nand2.id())?
            .with_connections([
                ("A", clkpd),
                ("B", we),
                ("Y", wrdrven_set_b),
                ("VPWR", vdd),
                ("VPB", vdd),
                ("VGND", vss),
                ("VNB", vss),
            ])
            .named("wrdrven_set")
            .add_to(ctx);
        ctx.instantiate::<SrLatch>(&NoParams)?
            .with_connections([
                ("sb", wrdrven_set_b),
                ("rb", wrdrven_grst_b),
                ("q", wrdrven),
                ("qb", wrdrven_b),
                ("vdd", vdd),
                ("vss", vss),
            ])
            .named("wrdrven_ctl")
            .add_to(ctx);

        Ok(())
    }
}

impl SrLatch {
    pub(crate) fn schematic(&self, ctx: &mut SchematicCtx) -> substrate::error::Result<()> {
        let [sb, rb] = ctx.ports(["sb", "rb"], Direction::Input);
        let [q, qb] = ctx.ports(["q", "qb"], Direction::Output);
        let [vdd, vss] = ctx.ports(["vdd", "vss"], Direction::InOut);

        let [q0, q0b] = ctx.signals(["q0", "q0b"]);

        let stdcells = ctx.inner().std_cell_db();
        let lib = stdcells.try_default_lib()?;
        let nand2 = lib.try_cell_named("sky130_fd_sc_hd__nand2_8")?;
        let inv = lib.try_cell_named("sky130_fd_sc_hd__inv_2")?;

        let mut nand_set = ctx.instantiate::<StdCell>(&nand2.id())?;
        let mut nand_reset = nand_set.clone();

        nand_set.connect_all([
            ("A", sb),
            ("B", q0b),
            ("Y", q0),
            ("VPWR", vdd),
            ("VPB", vdd),
            ("VGND", vss),
            ("VNB", vss),
        ]);
        nand_set.set_name("nand_set");
        ctx.add_instance(nand_set);

        nand_reset.connect_all([
            ("A", rb),
            ("B", q0),
            ("Y", q0b),
            ("VPWR", vdd),
            ("VPB", vdd),
            ("VGND", vss),
            ("VNB", vss),
        ]);
        nand_reset.set_name("nand_reset");
        ctx.add_instance(nand_reset);

        ctx.instantiate::<StdCell>(&inv.id())?
            .with_connections([
                ("A", q0),
                ("Y", qb),
                ("VPWR", vdd),
                ("VPB", vdd),
                ("VGND", vss),
                ("VNB", vss),
            ])
            .named("qb_inv")
            .add_to(ctx);
        ctx.instantiate::<StdCell>(&inv.id())?
            .with_connections([
                ("A", q0b),
                ("Y", q),
                ("VPWR", vdd),
                ("VPB", vdd),
                ("VGND", vss),
                ("VNB", vss),
            ])
            .named("q_inv")
            .add_to(ctx);

        Ok(())
    }
}

impl InvChain {
    pub(crate) fn schematic(&self, ctx: &mut SchematicCtx) -> substrate::error::Result<()> {
        let din = ctx.port("din", Direction::Input);
        let dout = ctx.port("dout", Direction::Output);
        let [vdd, vss] = ctx.ports(["vdd", "vss"], Direction::InOut);
        let x = ctx.bus("x", self.n - 1);

        let stdcells = ctx.inner().std_cell_db();
        let lib = stdcells.try_default_lib()?;
        let inv = lib.try_cell_named("sky130_fd_sc_hd__inv_2")?;
        let inv_end = lib.try_cell_named("sky130_fd_sc_hd__inv_4")?;

        for i in 0..self.n {
            ctx.instantiate::<StdCell>(&if i == self.n - 1 {
                inv_end.id()
            } else {
                inv.id()
            })?
            .with_connections([
                ("A", if i == 0 { din } else { x.index(i - 1) }),
                ("Y", if i == self.n - 1 { dout } else { x.index(i) }),
                ("VPWR", vdd),
                ("VPB", vdd),
                ("VGND", vss),
                ("VNB", vss),
            ])
            .named(format!("inv{i}"))
            .add_to(ctx);
        }
        Ok(())
    }
}

impl EdgeDetector {
    pub(crate) fn schematic(&self, ctx: &mut SchematicCtx) -> substrate::error::Result<()> {
        let din = ctx.port("din", Direction::Input);
        let dout = ctx.port("dout", Direction::Output);
        let [vdd, vss] = ctx.ports(["vdd", "vss"], Direction::InOut);
        let delayed = ctx.signal("delayed");

        ctx.instantiate::<InvChain>(&self.invs)?
            .with_connections([("din", din), ("dout", delayed), ("vdd", vdd), ("vss", vss)])
            .named("delay_chain")
            .add_to(ctx);

        let stdcells = ctx.inner().std_cell_db();
        let lib = stdcells.try_default_lib()?;
        let and2 = lib.try_cell_named("sky130_fd_sc_hd__and2_4")?;

        ctx.instantiate::<StdCell>(&and2.id())?
            .with_connections([
                ("A", din),
                ("B", delayed),
                ("X", dout),
                ("VPWR", vdd),
                ("VPB", vdd),
                ("VGND", vss),
                ("VNB", vss),
            ])
            .named("and")
            .add_to(ctx);
        Ok(())
    }
}<|MERGE_RESOLUTION|>--- conflicted
+++ resolved
@@ -9,19 +9,12 @@
 impl ControlLogicReplicaV2 {
     pub(crate) fn schematic(&self, ctx: &mut SchematicCtx) -> substrate::error::Result<()> {
         // PORTS
-<<<<<<< HEAD
-        let [clk, ce, we, reset, decrepend] =
-            ctx.ports(["clk", "ce", "we", "reset", "decrepend"], Direction::Input);
-        let [saen, pc_b, rwl, wlen, wrdrven, decrepstart] = ctx.ports(
-            ["saen", "pc_b", "rwl", "wlen", "wrdrven", "decrepstart"],
-=======
         let [clk, ce, we, reset_b, decrepend] = ctx.ports(
             ["clk", "ce", "we", "reset_b", "decrepend"],
             Direction::Input,
         );
-        let [saen, pc_b, wlen, wrdrven, decrepstart] = ctx.ports(
-            ["saen", "pc_b", "wlen", "wrdrven", "decrepstart"],
->>>>>>> 07d9340a
+        let [saen, pc_b, rwl, wlen, wrdrven, decrepstart] = ctx.ports(
+            ["saen", "pc_b", "rwl", "wlen", "wrdrven", "decrepstart"],
             Direction::Output,
         );
         let [rbl, vdd, vss] = ctx.ports(["rbl", "vdd", "vss"], Direction::InOut);
