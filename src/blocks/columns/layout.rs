--- conflicted
+++ resolved
@@ -357,15 +357,9 @@
         let outline = layers.get(Selector::Name("outline"))?;
         let nwell = layers.get(Selector::Name("nwell"))?;
 
-<<<<<<< HEAD
-        let pc_design = ctx
-            .inner()
-            .run_script::<crate::blocks::precharge::layout::PhysicalDesignScript>(&NoParams)?;
-=======
         let pc_design = ctx.inner().run_script::<ColumnDesignScript>(&NoParams)?;
         let wmask_unit_width = self.params.wmask_granularity as i64
             * (pc_design.width * self.params.mux_ratio() as i64 + pc_design.tap_width);
->>>>>>> 48e53a70
 
         let ColumnsPhysicalDesign {
             wmask_unit_width,
