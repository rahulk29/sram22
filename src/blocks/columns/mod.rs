--- conflicted
+++ resolved
@@ -1,13 +1,9 @@
 //! Column peripheral circuitry.
 
-<<<<<<< HEAD
 use subgeom::Dir;
-=======
->>>>>>> 48e53a70
 use substrate::component::{Component, NoParams};
 use substrate::layout::context::LayoutCtx;
 use substrate::schematic::context::SchematicCtx;
-use substrate::script::Script;
 
 use super::decoder::{DecoderPhysicalDesignParams, DecoderStageParams, DecoderStyle, RoutingStyle};
 use super::gate::sizing::InverterGateTreeNode;
@@ -16,16 +12,12 @@
 use super::sram::schematic::inverter_chain_num_stages;
 use super::tgatemux::TGateMuxParams;
 use super::wrdriver::WriteDriverParams;
-<<<<<<< HEAD
 use serde::{Deserialize, Serialize};
-=======
-use serde::Serialize;
 use subgeom::Span;
 use substrate::layout::layers::selector::Selector;
 use substrate::layout::layers::LayerKey;
 use substrate::layout::routing::tracks::{Boundary, CenteredTrackParams, FixedTracks};
 use substrate::script::Script;
->>>>>>> 48e53a70
 
 pub mod layout;
 pub mod schematic;
@@ -141,7 +133,6 @@
     }
 }
 
-<<<<<<< HEAD
 pub struct ColumnsPhysicalDesignScript;
 
 pub struct ColumnsPhysicalDesign {
@@ -157,8 +148,7 @@
         params: &Self::Params,
         ctx: &substrate::data::SubstrateCtx,
     ) -> substrate::error::Result<Self::Output> {
-        let pc_design =
-            ctx.run_script::<crate::blocks::precharge::layout::PhysicalDesignScript>(&NoParams)?;
+        let pc_design = ctx.run_script::<ColumnDesignScript>(&NoParams)?;
         let wmask_unit_width = params.wmask_granularity as i64
             * (pc_design.width * params.mux_ratio() as i64 + pc_design.tap_width);
         let cl = 1000e-15;
@@ -188,7 +178,10 @@
                 num: 1,
                 child_sizes: vec![1, 1],
             },
-=======
+        })
+    }
+}
+
 pub const WRITE_DRIVER_PARAMS: WriteDriverParams = WriteDriverParams {
     length: 150,
     pwidth_driver: 3_000,
@@ -307,7 +300,6 @@
             grid: 5,
             tap_width: 1_300,
             m0,
->>>>>>> 48e53a70
         })
     }
 }
