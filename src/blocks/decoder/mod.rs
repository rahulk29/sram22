use self::layout::{PhysicalDesignParams, RoutingStyle};
use crate::blocks::decoder::sizing::{path_map_tree, Tree, ValueTree};
use serde::{Deserialize, Serialize};
use std::cmp::max;
use subgeom::snap_to_grid;
use substrate::component::Component;
use substrate::logic::delay::{GateModel, LogicPath, OptimizerOpts};

use super::gate::{AndParams, GateParams, GateType, PrimitiveGateParams, PrimitiveGateType};

pub mod layout;
pub mod schematic;
pub mod sim;

pub mod sizing;

pub struct Decoder {
    params: DecoderParams,
}

pub struct DecoderStage {
    params: DecoderStageParams,
}

#[derive(Debug, Clone, Serialize)]
pub struct DecoderParams {
    pub pd: PhysicalDesignParams,
    pub max_width: Option<i64>,
    pub tree: DecoderTree,
}

#[derive(Debug, Clone, Eq, PartialEq, Hash, Serialize, Deserialize)]
pub struct DecoderStageParams {
    pub pd: PhysicalDesignParams,
    pub routing_style: RoutingStyle,
    pub max_width: Option<i64>,
    pub gate: GateParams,
    pub invs: Vec<PrimitiveGateParams>,
    pub num: usize,
    pub child_sizes: Vec<usize>,
}

#[derive(Debug, Clone, Eq, PartialEq, Hash, Serialize, Deserialize)]
pub struct DecoderTree {
    pub root: TreeNode,
}

#[derive(Debug, Clone, Eq, PartialEq, Hash, Serialize, Deserialize)]
pub struct TreeNode {
    pub gate: GateParams,
    // Number of one-hot outputs.
    pub num: usize,
    pub children: Vec<TreeNode>,
    pub child_nums: Vec<usize>,
}

#[derive(Debug, Clone, Eq, PartialEq, Hash, Serialize, Deserialize)]
struct PlanTreeNode {
    gate: GateType,
    num: usize,
    children: Vec<PlanTreeNode>,
    skew_rising: bool,
}

impl DecoderTree {
    pub fn new(bits: usize, cload: f64) -> Self {
        let plan = plan_decoder(bits, true, false);
<<<<<<< HEAD
        let root = size_decoder(&plan, cload);
=======
        let stages = (cload / INV_MODEL.cin * plan.le_b()).log(3.).round() as usize;
        let depth = plan.min_depth();
        println!("target num stages = {stages}, current min num stages = {depth}");
        let plan = if stages > depth {
            let invs = max(1, (stages - depth) / 2) * 2;
            assert_eq!(invs % 2, 0);
            println!("adding {invs} inverters to decoder tree");
            plan.with_invs(invs)
        } else {
            plan
        };
        let root = size_decoder(&plan, cload);
        println!("decoder tree = {root:#?}");
>>>>>>> 84a2d3a7
        DecoderTree { root }
    }
}

fn size_decoder(tree: &PlanTreeNode, cwl: f64) -> TreeNode {
    path_map_tree(tree, &size_path, &cwl)
}

/// The on-resistance and capacitances of a 1x inverter ([`INV_PARAMS`]).
pub(crate) const INV_MODEL: GateModel = GateModel {
    res: 1422.118502462849,
    cin: 0.000000000000004482092764998187,
    cout: 0.0,
    // cout: 0.0000000004387405174617657,
};

/// The on-resistance and capacitances of a 1x NAND2 gate ([`NAND2_PARAMS`]).
pub(crate) const NAND2_MODEL: GateModel = GateModel {
    res: 1478.364147093855,
    cin: 0.000000000000005389581112035269,
    cout: 0.0,
    // cout: 0.0000000002743620195248461,
};

/// The on-resistance and capacitances of a 1x NAND3 gate ([`NAND3_PARAMS`]).
pub(crate) const NAND3_MODEL: GateModel = GateModel {
    res: 1478.037783669641,
    cin: 0.000000000000006217130454627972,
    cout: 0.0,
    // cout: 0.000000000216366152882086,
};

/// The on-resistance and capacitances of a 1x NOR2 gate ([`NOR2_PARAMS`]).
pub(crate) const NOR2_MODEL: GateModel = GateModel {
    res: 1.0,
    cin: 1.0,
    cout: 1.0,
};

/// The sizing of a 1x inverter.
pub(crate) const INV_PARAMS: PrimitiveGateParams = PrimitiveGateParams {
    nwidth: 1_000,
    pwidth: 2_500,
    length: 150,
};

/// The sizing of a 1x NAND2 gate.
pub(crate) const NAND2_PARAMS: PrimitiveGateParams = PrimitiveGateParams {
    nwidth: 2_000,
    pwidth: 2_500,
    length: 150,
};

/// The sizing of a 1x NAND3 gate.
pub(crate) const NAND3_PARAMS: PrimitiveGateParams = PrimitiveGateParams {
    nwidth: 3_000,
    pwidth: 2_500,
    length: 150,
};

/// The sizing of a 1x NOR2 gate.
pub(crate) const NOR2_PARAMS: PrimitiveGateParams = PrimitiveGateParams {
    nwidth: 1_000,
    pwidth: 3_200,
    length: 150,
};

pub(crate) fn gate_params(gate: GateType) -> PrimitiveGateParams {
    match gate {
        GateType::Inv => INV_PARAMS,
        GateType::Nand2 => NAND2_PARAMS,
        GateType::Nand3 => NAND3_PARAMS,
        GateType::Nor2 => NOR2_PARAMS,
        gate => panic!("unsupported gate type: {gate:?}"),
    }
}

pub(crate) fn primitive_gate_params(gate: PrimitiveGateType) -> PrimitiveGateParams {
    match gate {
        PrimitiveGateType::Inv | PrimitiveGateType::FoldedInv => INV_PARAMS,
        PrimitiveGateType::Nand2 => NAND2_PARAMS,
        PrimitiveGateType::Nand3 => NAND3_PARAMS,
        PrimitiveGateType::Nor2 => NOR2_PARAMS,
    }
}

pub(crate) fn gate_model(gate: GateType) -> GateModel {
    match gate {
        GateType::Inv | GateType::FoldedInv => INV_MODEL,
        GateType::Nand2 => NAND2_MODEL,
        GateType::Nand3 => NAND3_MODEL,
        GateType::Nor2 => NOR2_MODEL,
        gate => panic!("unsupported gate type: {gate:?}"),
    }
}

pub(crate) fn primitive_gate_model(gate: PrimitiveGateType) -> GateModel {
    match gate {
        PrimitiveGateType::Inv | PrimitiveGateType::FoldedInv => INV_MODEL,
        PrimitiveGateType::Nand2 => NAND2_MODEL,
        PrimitiveGateType::Nand3 => NAND3_MODEL,
        PrimitiveGateType::Nor2 => NOR2_MODEL,
    }
}

pub(crate) fn scale(gate: PrimitiveGateParams, scale: f64) -> PrimitiveGateParams {
    let nwidth = snap_to_grid((gate.nwidth as f64 * scale).round() as i64, 50);
    let pwidth = snap_to_grid((gate.pwidth as f64 * scale).round() as i64, 50);
    PrimitiveGateParams {
        nwidth,
        pwidth,
        length: gate.length,
    }
}

fn size_path(path: &[&PlanTreeNode], end: &f64) -> TreeNode {
    let mut lp = LogicPath::new();
    let mut vars = Vec::new();
    for (i, node) in path.iter().copied().rev().enumerate() {
        for (j, gate) in node.gate.primitive_gates().iter().copied().enumerate() {
            if i == 0 && j == 0 {
                lp.append_sized_gate(gate_model(gate));
            } else {
                let var = lp.create_variable_with_initial(2.);
                let model = gate_model(gate);
                if i != 0 && j == 0 {
                    let branching = node.num / node.children[0].num - 1;
                    if branching > 0 {
                        let mult = branching as f64 * model.cin;
                        assert!(mult >= 0.0, "mult must be larger than zero, got {mult}");
                        lp.append_variable_capacitor(mult, var);
                    }
                }
                lp.append_unsized_gate(model, var);
                vars.push(var);
            }
        }
    }
    lp.append_capacitor(*end);

    lp.size_with_opts(OptimizerOpts {
        lr: 1e10,
        lr_decay: 0.999995,
        max_iter: 10_000_000,
    });

    let mut cnode: Option<&mut TreeNode> = None;
    let mut tree = None;

    let mut values = vars
        .iter()
        .rev()
        .map(|v| {
            let v = lp.value(*v);
            if v < 0.5 {
                0.5
            } else {
                v
            }
        })
        .collect::<Vec<_>>();
    values.push(1.);
    let mut values = values.into_iter();

    for &node in path {
        let gate = match node.gate {
            GateType::And2 => GateParams::And2(AndParams {
                inv: scale(INV_PARAMS, values.next().unwrap()),
                nand: scale(NAND2_PARAMS, values.next().unwrap()),
            }),
            GateType::And3 => GateParams::And3(AndParams {
                inv: scale(INV_PARAMS, values.next().unwrap()),
                nand: scale(NAND3_PARAMS, values.next().unwrap()),
            }),
            GateType::Inv => GateParams::Inv(scale(INV_PARAMS, values.next().unwrap())),
            GateType::FoldedInv => GateParams::FoldedInv(scale(INV_PARAMS, values.next().unwrap())),
            GateType::Nand2 => GateParams::Nand2(scale(NAND2_PARAMS, values.next().unwrap())),
            GateType::Nand3 => GateParams::Nand3(scale(NAND3_PARAMS, values.next().unwrap())),
            GateType::Nor2 => GateParams::Nor2(scale(NOR2_PARAMS, values.next().unwrap())),
        };

        let n = TreeNode {
            gate,
            num: node.num,
            children: vec![],
            child_nums: node.children.iter().map(|n| n.num).collect(),
        };

        if let Some(parent) = cnode {
            parent.children.push(n);
            cnode = Some(&mut parent.children[0])
        } else {
            tree = Some(n);
            cnode = Some(tree.as_mut().unwrap());
        }
    }

    tree.unwrap()
}

impl Tree for PlanTreeNode {
    fn children(&self) -> &[Self] {
        &self.children
    }

    fn children_mut(&mut self) -> &mut [Self] {
        &mut self.children
    }

    fn add_right_child(&mut self, child: Self) {
        self.children.push(child);
    }
}

impl Tree for TreeNode {
    fn children(&self) -> &[Self] {
        &self.children
    }

    fn children_mut(&mut self) -> &mut [Self] {
        &mut self.children
    }

    fn add_right_child(&mut self, child: Self) {
        self.children.push(child);
    }
}

impl ValueTree<f64> for TreeNode {
    fn value_for_child(&self, idx: usize) -> f64 {
        let first_gate_type = self.gate.gate_type().primitive_gates()[0];
        let first_gate = self.gate.first_gate_sizing();
        let model = gate_model(first_gate_type);
        (self.num / self.child_nums[idx]) as f64 * model.cin * first_gate.nwidth as f64
            / (gate_params(first_gate_type).nwidth as f64)
    }
}

fn plan_decoder(bits: usize, top: bool, skew_rising: bool) -> PlanTreeNode {
    assert!(bits > 1);
    if bits == 2 {
        PlanTreeNode {
            gate: GateType::And2,
            num: 4,
            children: vec![],
            skew_rising,
        }
    } else if bits == 3 {
        PlanTreeNode {
            gate: GateType::And3,
            num: 8,
            children: vec![],
            skew_rising,
        }
    } else {
        let split = partition_bits(bits, top);
        let gate = match split.len() {
            2 => GateType::And2,
            3 => GateType::And3,
            _ => panic!("unexpected bit split"),
        };

        let children = split
            .into_iter()
            .map(|x| plan_decoder(x, false, skew_rising))
            .collect::<Vec<_>>();
        let node = PlanTreeNode {
            gate,
            num: 2usize.pow(bits as u32),
            children,
            skew_rising,
        };

        node
    }
}

fn partition_bits(bits: usize, top: bool) -> Vec<usize> {
    assert!(bits > 3);

    if top {
        let right = bits / 2;
        return vec![bits - right, right];
    }

    if bits % 2 == 0 {
        vec![bits / 2, bits / 2]
    } else if bits / 3 >= 2 {
        match bits % 3 {
            0 => vec![bits / 3, bits / 3, bits / 3],
            1 => vec![bits / 3 + 1, bits / 3, bits / 3],
            2 => vec![bits / 3 + 1, bits / 3 + 1, bits / 3],
            _ => panic!("unexpected remainder of `bits` divided by 3"),
        }
    } else {
        let right = bits / 2;
        vec![bits - right, right]
    }
}

pub struct DelaySummary {}

impl TreeNode {
    pub fn time_constant(&self, cl: f64) -> f64 {
        let mut delay = 0.0;
        let gates = self.gate.primitive_gates();
        for (i, (gt, params)) in self.gate.primitive_gates().iter().enumerate() {
            let model = primitive_gate_model(*gt);
            let scale = params.nwidth as f64 / (primitive_gate_params(*gt).nwidth as f64);
            let cin_next = if i == gates.len() - 1 {
                cl
            } else {
                let (ngt, nparams) = gates[i + 1];
                let model = primitive_gate_model(ngt);
                let nscale = nparams.nwidth as f64 / (primitive_gate_params(ngt).nwidth as f64);
                nscale * model.cin
            };
            delay += model.res / scale * (model.cout * scale + cin_next);
        }
        delay += self
            .children
            .iter()
            .enumerate()
            .map(|(i, child)| child.time_constant(self.value_for_child(i)))
            .reduce(f64::max)
            .unwrap_or(0.0);

        delay
    }
}

impl PlanTreeNode {
    pub fn with_invs(self, invs: usize) -> Self {
        if invs == 0 {
            self
        } else {
            PlanTreeNode {
                gate: GateType::Inv,
                num: self.num,
                skew_rising: self.skew_rising,
                children: vec![self.with_invs(invs - 1)],
            }
        }
    }

    pub fn max_depth(&self) -> usize {
        self.gate.primitive_gates().len()
            + self
                .children
                .iter()
                .map(|c| c.max_depth())
                .max()
                .unwrap_or_default()
    }

    pub fn min_depth(&self) -> usize {
        self.gate.primitive_gates().len()
            + self
                .children
                .iter()
                .map(|c| c.min_depth())
                .min()
                .unwrap_or_default()
    }

    /// An analytical estimate of the worst-case LE * B
    /// across all paths through the decoder.
    pub fn le_b(&self) -> f64 {
        self.gate.logical_effort()
            * self
                .children
                .iter()
                .map(|c| c.le_b() * (self.num / c.num) as f64)
                .reduce(f64::max)
                .unwrap_or(1.)
    }
}

pub(crate) fn get_idxs(mut num: usize, bases: &[usize]) -> Vec<usize> {
    let products = bases
        .iter()
        .rev()
        .scan(1, |state, &elem| {
            let val = *state;
            *state *= elem;
            Some(val)
        })
        .collect::<Vec<_>>();
    let mut idxs = Vec::with_capacity(bases.len());

    for i in 0..bases.len() {
        let j = products.len() - i - 1;
        idxs.push(num / products[j]);
        num %= products[j];
    }
    idxs
}

impl Component for Decoder {
    type Params = DecoderParams;
    fn new(
        params: &Self::Params,
        _ctx: &substrate::data::SubstrateCtx,
    ) -> substrate::error::Result<Self> {
        Ok(Self {
            params: params.clone(),
        })
    }

    fn name(&self) -> arcstr::ArcStr {
        arcstr::literal!("decoder")
    }

    fn schematic(
        &self,
        ctx: &mut substrate::schematic::context::SchematicCtx,
    ) -> substrate::error::Result<()> {
        self.schematic(ctx)
    }

    fn layout(
        &self,
        ctx: &mut substrate::layout::context::LayoutCtx,
    ) -> substrate::error::Result<()> {
        self.layout(ctx)
    }
}

impl Component for DecoderStage {
    type Params = DecoderStageParams;
    fn new(
        params: &Self::Params,
        _ctx: &substrate::data::SubstrateCtx,
    ) -> substrate::error::Result<Self> {
        Ok(Self {
            params: params.clone(),
        })
    }

    fn name(&self) -> arcstr::ArcStr {
        arcstr::literal!("decoder_stage")
    }

    fn schematic(
        &self,
        ctx: &mut substrate::schematic::context::SchematicCtx,
    ) -> substrate::error::Result<()> {
        self.schematic(ctx)
    }

    fn layout(
        &self,
        ctx: &mut substrate::layout::context::LayoutCtx,
    ) -> substrate::error::Result<()> {
        self.layout(ctx)
    }
}

#[cfg(test)]
mod tests {

    use subgeom::Dir;
    use substrate::component::NoParams;

    use crate::blocks::gate::AndParams;
    use crate::paths::{out_gds, out_spice};
    use crate::setup_ctx;
    use crate::tests::test_work_dir;

    use super::layout::{
        DecoderGate, DecoderGateParams, DecoderPhysicalDesignScript, DecoderStyle,
    };
    use super::*;

    #[test]
    fn test_decode_4bit() {
        let ctx = setup_ctx();
        let work_dir = test_work_dir("test_decoder_4bit");

        let tree = DecoderTree::new(4, 150e-15);
        let params = DecoderParams {
            pd: PhysicalDesignParams {
                style: DecoderStyle::RowMatched,
                dir: Dir::Horiz,
            },
            max_width: None,
            tree,
        };

        ctx.write_schematic_to_file::<Decoder>(&params, out_spice(work_dir, "netlist"))
            .expect("failed to write schematic");
    }

    #[test]
    fn test_decoder_stage() {
        let ctx = setup_ctx();
        let work_dir = test_work_dir("test_decoder_stage_4");

        let params = DecoderStageParams {
            pd: PhysicalDesignParams {
                style: DecoderStyle::RowMatched,
                dir: Dir::Horiz,
            },
            routing_style: RoutingStyle::Decoder,
            max_width: None,
            gate: GateParams::And2(AndParams {
                nand: PrimitiveGateParams {
                    nwidth: 3_000,
                    pwidth: 1_200,
                    length: 150,
                },
                inv: PrimitiveGateParams {
                    nwidth: 2_000,
                    pwidth: 2_000,
                    length: 150,
                },
            }),
            invs: vec![PrimitiveGateParams {
                nwidth: 2_000,
                pwidth: 2_000,
                length: 150,
            }],
            num: 4,
            child_sizes: vec![2, 2],
        };

        ctx.write_schematic_to_file::<DecoderStage>(&params, out_spice(&work_dir, "netlist"))
            .expect("failed to write netlist");
        ctx.write_layout::<DecoderStage>(&params, out_gds(&work_dir, "layout"))
            .expect("failed to write layout");

        #[cfg(feature = "commercial")]
        {
            let drc_work_dir = work_dir.join("drc");
            let output = ctx
                .write_drc::<DecoderStage>(&params, drc_work_dir)
                .expect("failed to run DRC");
            assert!(matches!(
                output.summary,
                substrate::verification::drc::DrcSummary::Pass
            ));

            let lvs_work_dir = work_dir.join("lvs");
            let output = ctx
                .write_lvs::<DecoderStage>(&params, lvs_work_dir)
                .expect("failed to run LVS");
            assert!(matches!(
                output.summary,
                substrate::verification::lvs::LvsSummary::Pass
            ));
        }
    }

    #[test]
    fn test_decoder_gate() {
        let ctx = setup_ctx();
        let work_dir = test_work_dir("test_decoder_gate");

        let dsn = ctx
            .run_script::<DecoderPhysicalDesignScript>(&PhysicalDesignParams {
                style: DecoderStyle::RowMatched,
                dir: Dir::Horiz,
            })
            .expect("failed to run design script");

        let params = DecoderGateParams {
            gate: GateParams::And2(AndParams {
                nand: PrimitiveGateParams {
                    nwidth: 2_000,
                    pwidth: 2_000,
                    length: 150,
                },
                inv: PrimitiveGateParams {
                    nwidth: 1_000,
                    pwidth: 2_000,
                    length: 150,
                },
            }),
            filler: false,
            dsn: (*dsn).clone(),
        };

        ctx.write_layout::<DecoderGate>(&params, out_gds(work_dir, "layout"))
            .expect("failed to write layout");
    }
}<|MERGE_RESOLUTION|>--- conflicted
+++ resolved
@@ -65,9 +65,6 @@
 impl DecoderTree {
     pub fn new(bits: usize, cload: f64) -> Self {
         let plan = plan_decoder(bits, true, false);
-<<<<<<< HEAD
-        let root = size_decoder(&plan, cload);
-=======
         let stages = (cload / INV_MODEL.cin * plan.le_b()).log(3.).round() as usize;
         let depth = plan.min_depth();
         println!("target num stages = {stages}, current min num stages = {depth}");
@@ -81,7 +78,6 @@
         };
         let root = size_decoder(&plan, cload);
         println!("decoder tree = {root:#?}");
->>>>>>> 84a2d3a7
         DecoderTree { root }
     }
 }
