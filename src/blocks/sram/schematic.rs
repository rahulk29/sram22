use substrate::component::NoParams;
use substrate::error::Result;
use substrate::index::IndexOwned;
use substrate::pdk::stdcell::StdCell;
use substrate::schematic::circuit::Direction;
use substrate::schematic::context::SchematicCtx;
use substrate::schematic::signal::Signal;

use crate::blocks::bitcell_array::replica::{ReplicaCellArray, ReplicaCellArrayParams};
use crate::blocks::bitcell_array::{SpCellArray, SpCellArrayParams};
use crate::blocks::buf::DiffBufParams;
use crate::blocks::columns::{ColParams, ColPeripherals};
use crate::blocks::control::{ControlLogicReplicaV2, DffArray, InvChain};
use crate::blocks::decoder::{
    AddrGate, AddrGateParams, Decoder, DecoderParams, DecoderTree, INV_PARAMS, NAND2_PARAMS,
};
use crate::blocks::gate::{AndParams, GateParams};
use crate::blocks::precharge::{Precharge, PrechargeParams};
use crate::blocks::tgatemux::TGateMuxParams;
use crate::blocks::wrdriver::WriteDriverParams;

use super::{SramInner, READ_MUX_INPUT_CAP, WORDLINE_CAP_PER_CELL};

impl SramInner {
    pub(crate) fn schematic(&self, ctx: &mut SchematicCtx) -> Result<()> {
        let [vdd, vss] = ctx.ports(["vdd", "vss"], Direction::InOut);
        let [clk, we, ce, reset_b] = ctx.ports(["clk", "we", "ce", "reset_b"], Direction::Input);

        let addr = ctx.bus_port("addr", self.params.addr_width(), Direction::Input);
        let wmask = ctx.bus_port("wmask", self.params.wmask_width(), Direction::Input);
        let din = ctx.bus_port("din", self.params.data_width(), Direction::Input);
        let dout = ctx.bus_port("dout", self.params.data_width(), Direction::Output);

        let [addr_in0, addr_in, addr_in0_b, addr_in_b] = ctx.buses(
            ["addr_in0", "addr_in", "addr_in0_b", "addr_in_b"],
            self.params.addr_width(),
        );

        let [addr_gated, addr_b_gated] =
            ctx.buses(["addr_gated", "addr_b_gated"], self.params.row_bits());

        let bl = ctx.bus("bl", self.params.cols());
        let br = ctx.bus("br", self.params.cols());
        let wl = ctx.bus("wl", self.params.rows());
        let wl_b = ctx.bus("wl_b", self.params.rows());

        let col_sel0 = ctx.bus("col_sel0", self.params.mux_ratio());
        let col_sel = ctx.bus("col_sel", self.params.mux_ratio());
        let col_sel0_b = ctx.bus("col_sel0_b", self.params.mux_ratio());
        let col_sel_b = ctx.bus("col_sel_b", self.params.mux_ratio());

        let stdcells = ctx.inner().std_cell_db();
        let lib = stdcells.try_lib_named("sky130_fd_sc_hd")?;

        let diode = lib.try_cell_named("sky130_fd_sc_hd__diode_2")?;
        let bufbuf_small = lib.try_cell_named("sky130_fd_sc_hd__bufbuf_8")?;
        let bufbuf = lib.try_cell_named("sky130_fd_sc_hd__bufbuf_16")?;

        for (port, width) in [
            (dout, self.params.data_width()),
            (din, self.params.data_width()),
            (wmask, self.params.wmask_width()),
        ] {
            for i in 0..width {
                ctx.instantiate::<StdCell>(&diode.id())?
                    .with_connections([
                        ("DIODE", port.index(i)),
                        ("VPWR", vdd),
                        ("VPB", vdd),
                        ("VGND", vss),
                        ("VNB", vss),
                    ])
                    .add_to(ctx);
            }
        }

<<<<<<< HEAD
        let [we_in, we_in_b, ce_in, ce_in_b, dummy_bl, dummy_br, rwl, rbl, rbr, pc_b0, pc_b, wl_en0, wl_en, write_driver_en0, write_driver_en, sense_en0, sense_en] =
=======
        let [we_in, we_in_b, ce_in, ce_in_b, dummy_bl, dummy_br, rbl, rbr, pc_b0, pc_b1, pc_b, wl_en0, wl_en1, wl_en, write_driver_en0, write_driver_en1, write_driver_en, sense_en0, sense_en1, sense_en] =
>>>>>>> 07d9340a
            ctx.signals([
                "we_in",
                "we_in_b",
                "ce_in",
                "ce_in_b",
                "dummy_bl",
                "dummy_br",
                "rwl",
                "rbl",
                "rbr",
                "pc_b0",
                "pc_b1",
                "pc_b",
                "wl_en0",
                "wl_en1",
                "wl_en",
                "write_driver_en0",
                "write_driver_en1",
                "write_driver_en",
                "sense_en0",
                "sense_en1",
                "sense_en",
            ]);
        let [decrepstart, decrepend] = ctx.signals(["decrepstart", "decrepend"]);

        let wl_cap = (self.params.cols() + 4) as f64 * WORDLINE_CAP_PER_CELL;
        let tree = DecoderTree::new(self.params.row_bits(), wl_cap);

        ctx.instantiate::<AddrGate>(&AddrGateParams {
            gate: GateParams::And2(AndParams {
                // TODO fix this
                nand: NAND2_PARAMS,
                inv: INV_PARAMS,
            }),
            num: self.params.row_bits(),
        })?
        .with_connections([
            ("vdd", vdd),
            ("vss", vss),
            ("addr", addr_in.index(self.params.col_select_bits()..)),
            ("addr_b", addr_in_b.index(self.params.col_select_bits()..)),
            ("addr_gated", addr_gated),
            ("addr_b_gated", addr_b_gated),
            ("en", wl_en),
        ])
        .named("addr_gate")
        .add_to(ctx);

        let decoder_params = DecoderParams { tree };

        ctx.instantiate::<Decoder>(&decoder_params)?
            .with_connections([
                ("vdd", vdd),
                ("vss", vss),
                ("addr", addr_gated),
                ("addr_b", addr_b_gated),
                ("decode", wl),
                ("decode_b", wl_b),
            ])
            .named("decoder")
            .add_to(ctx);

        // TODO add wmux driver input capacitance
        let col_tree = DecoderTree::new(
            self.params.col_select_bits(),
            READ_MUX_INPUT_CAP * (self.params.cols() / self.params.mux_ratio()) as f64,
        );
        let col_decoder_params = DecoderParams {
            tree: col_tree.clone(),
        };

        ctx.instantiate::<Decoder>(&col_decoder_params)?
            .with_connections([
                ("vdd", vdd),
                ("vss", vss),
                ("addr", addr_in.index(0..self.params.col_select_bits())),
                ("addr_b", addr_in_b.index(0..self.params.col_select_bits())),
                ("decode", col_sel0),
                ("decode_b", col_sel0_b),
            ])
            .named("column_decoder")
            .add_to(ctx);

        let control_logic = ctx
            .instantiate::<ControlLogicReplicaV2>(&NoParams)?
            .with_connections([
                ("clk", clk),
                ("we", we_in),
                ("ce", ce_in),
                ("reset_b", reset_b),
                ("rbl", rbl),
                ("rwl", rwl),
                ("pc_b", pc_b0),
                ("wlen", wl_en0),
                ("wrdrven", write_driver_en0),
                ("decrepstart", decrepstart),
                ("decrepend", decrepend),
                ("saen", sense_en0),
                ("vdd", vdd),
                ("vss", vss),
            ])
            .named("control_logic");
        control_logic.add_to(ctx);
        ctx.instantiate::<InvChain>(&8)?
            .with_connections([
                ("din", decrepstart),
                ("dout", decrepend),
                ("vdd", vdd),
                ("vss", vss),
            ])
            .named("decoder_replica")
            .add_to(ctx);

        for i in 0..self.params.mux_ratio() {
            for _ in 0..3 {
                ctx.instantiate::<StdCell>(&bufbuf.id())?
                    .with_connections([
                        ("A", col_sel0.index(i)),
                        ("X", col_sel.index(i)),
                        ("VPWR", vdd),
                        ("VPB", vdd),
                        ("VGND", vss),
                        ("VNB", vss),
                    ])
                    .add_to(ctx);
                ctx.instantiate::<StdCell>(&bufbuf.id())?
                    .with_connections([
                        ("A", col_sel0_b.index(i)),
                        ("X", col_sel_b.index(i)),
                        ("VPWR", vdd),
                        ("VPB", vdd),
                        ("VGND", vss),
                        ("VNB", vss),
                    ])
                    .add_to(ctx);
            }
        }

        for _ in 0..1 {
            ctx.instantiate::<StdCell>(&bufbuf_small.id())?
                .with_connections([
                    ("A", pc_b0),
                    ("X", pc_b1),
                    ("VPWR", vdd),
                    ("VPB", vdd),
                    ("VGND", vss),
                    ("VNB", vss),
                ])
                .add_to(ctx);
        }
        for _ in 0..6 {
            ctx.instantiate::<StdCell>(&bufbuf.id())?
                .with_connections([
                    ("A", pc_b1),
                    ("X", pc_b),
                    ("VPWR", vdd),
                    ("VPB", vdd),
                    ("VGND", vss),
                    ("VNB", vss),
                ])
                .add_to(ctx);
        }
        for _ in 0..1 {
            ctx.instantiate::<StdCell>(&bufbuf.id())?
                .with_connections([
                    ("A", wl_en0),
                    ("X", wl_en1),
                    ("VPWR", vdd),
                    ("VPB", vdd),
                    ("VGND", vss),
                    ("VNB", vss),
                ])
                .add_to(ctx);
        }
        for _ in 0..5 {
            ctx.instantiate::<StdCell>(&bufbuf.id())?
                .with_connections([
                    ("A", wl_en1),
                    ("X", wl_en),
                    ("VPWR", vdd),
                    ("VPB", vdd),
                    ("VGND", vss),
                    ("VNB", vss),
                ])
                .add_to(ctx);
        }
        for _ in 0..1 {
            ctx.instantiate::<StdCell>(&bufbuf.id())?
                .with_connections([
                    ("A", write_driver_en0),
                    ("X", write_driver_en1),
                    ("VPWR", vdd),
                    ("VPB", vdd),
                    ("VGND", vss),
                    ("VNB", vss),
                ])
                .add_to(ctx);
        }
        for _ in 0..5 {
            ctx.instantiate::<StdCell>(&bufbuf.id())?
                .with_connections([
                    ("A", write_driver_en1),
                    ("X", write_driver_en),
                    ("VPWR", vdd),
                    ("VPB", vdd),
                    ("VGND", vss),
                    ("VNB", vss),
                ])
                .add_to(ctx);
        }
        for _ in 0..1 {
            ctx.instantiate::<StdCell>(&bufbuf.id())?
                .with_connections([
                    ("A", sense_en0),
                    ("X", sense_en1),
                    ("VPWR", vdd),
                    ("VPB", vdd),
                    ("VGND", vss),
                    ("VNB", vss),
                ])
                .add_to(ctx);
        }
        for _ in 0..5 {
            ctx.instantiate::<StdCell>(&bufbuf.id())?
                .with_connections([
                    ("A", sense_en1),
                    ("X", sense_en),
                    ("VPWR", vdd),
                    ("VPB", vdd),
                    ("VGND", vss),
                    ("VNB", vss),
                ])
                .add_to(ctx);
        }

        let num_dffs = self.params.addr_width() + 2;
        ctx.instantiate::<DffArray>(&num_dffs)?
            .with_connections([("vdd", vdd), ("vss", vss), ("clk", clk), ("rb", reset_b)])
            .with_connection("d", Signal::new(vec![addr, we, ce]))
            .with_connection("q", Signal::new(vec![addr_in0, we_in, ce_in]))
            .with_connection("qn", Signal::new(vec![addr_in0_b, we_in_b, ce_in_b]))
            .named("addr_we_ce_dffs")
            .add_to(ctx);

        for i in 0..self.params.addr_width() {
            for _ in 0..3 {
                ctx.instantiate::<StdCell>(&bufbuf.id())?
                    .with_connections([
                        ("A", addr_in0.index(i)),
                        ("X", addr_in.index(i)),
                        ("VPWR", vdd),
                        ("VPB", vdd),
                        ("VGND", vss),
                        ("VNB", vss),
                    ])
                    .add_to(ctx);
                ctx.instantiate::<StdCell>(&bufbuf.id())?
                    .with_connections([
                        ("A", addr_in0_b.index(i)),
                        ("X", addr_in_b.index(i)),
                        ("VPWR", vdd),
                        ("VPB", vdd),
                        ("VGND", vss),
                        ("VNB", vss),
                    ])
                    .add_to(ctx);
            }
        }

        ctx.instantiate::<SpCellArray>(&SpCellArrayParams {
            rows: self.params.rows(),
            cols: self.params.cols(),
            mux_ratio: self.params.mux_ratio(),
        })?
        .with_connections([
            ("vdd", vdd),
            ("vss", vss),
            ("dummy_bl", dummy_bl),
            ("dummy_br", dummy_br),
            ("bl", bl),
            ("br", br),
            ("wl", wl),
        ])
        .named("bitcell_array")
        .add_to(ctx);

        let replica_rows = ((self.params.rows() / 12) + 1) * 2;

        ctx.instantiate::<ReplicaCellArray>(&ReplicaCellArrayParams {
            rows: replica_rows,
            cols: 2,
        })?
        .with_connections([
            ("vdd", vdd),
            ("vss", vss),
            ("rbl", rbl),
            ("rbr", rbr),
            ("rwl", rwl),
        ])
        .named("replica_bitcell_array")
        .add_to(ctx);

        ctx.instantiate::<ColPeripherals>(&self.col_params())?
            .with_connections([
                ("clk", clk),
                ("reset_b", reset_b),
                ("vdd", vdd),
                ("vss", vss),
                ("dummy_bl", dummy_bl),
                ("dummy_br", dummy_br),
                ("bl", bl),
                ("br", br),
                ("pc_b", pc_b),
                ("sel", col_sel),
                ("sel_b", col_sel_b),
                ("we", write_driver_en),
                ("wmask", wmask),
                ("din", din),
                ("dout", dout),
                ("sense_en", sense_en),
            ])
            .named("col_circuitry")
            .add_to(ctx);

        for i in 0..2 {
            ctx.instantiate::<Precharge>(&self.col_params().pc)?
                .with_connections([("vdd", vdd), ("bl", rbl), ("br", rbr), ("en_b", pc_b0)])
                .named(format!("replica_precharge_{i}"))
                .add_to(ctx);
        }

        Ok(())
    }

    pub(crate) fn col_params(&self) -> ColParams {
        ColParams {
            pc: PrechargeParams {
                length: 150,
                pull_up_width: 2_000,
                equalizer_width: 1_200,
            },
            wrdriver: WriteDriverParams {
                length: 150,
                pwidth_driver: 10_000,
                nwidth_driver: 10_000,
                pwidth_logic: 3_000,
                nwidth_logic: 3_000,
            },
            mux: TGateMuxParams {
                length: 150,
                pwidth: 4_000,
                nwidth: 4_000,
                mux_ratio: self.params.mux_ratio(),
                idx: 0,
            },
            buf: DiffBufParams {
                width: 4_800,
                nw: 1_200,
                pw: 2_000,
                lch: 150,
            },
            cols: self.params.cols(),
            wmask_granularity: self.params.cols()
                / self.params.mux_ratio()
                / self.params.wmask_width(),
            include_wmask: true,
        }
    }
}<|MERGE_RESOLUTION|>--- conflicted
+++ resolved
@@ -74,11 +74,7 @@
             }
         }
 
-<<<<<<< HEAD
-        let [we_in, we_in_b, ce_in, ce_in_b, dummy_bl, dummy_br, rwl, rbl, rbr, pc_b0, pc_b, wl_en0, wl_en, write_driver_en0, write_driver_en, sense_en0, sense_en] =
-=======
-        let [we_in, we_in_b, ce_in, ce_in_b, dummy_bl, dummy_br, rbl, rbr, pc_b0, pc_b1, pc_b, wl_en0, wl_en1, wl_en, write_driver_en0, write_driver_en1, write_driver_en, sense_en0, sense_en1, sense_en] =
->>>>>>> 07d9340a
+        let [we_in, we_in_b, ce_in, ce_in_b, dummy_bl, dummy_br, rwl, rbl, rbr, pc_b0, pc_b1, pc_b, wl_en0, wl_en1, wl_en, write_driver_en0, write_driver_en1, write_driver_en, sense_en0, sense_en1, sense_en] =
             ctx.signals([
                 "we_in",
                 "we_in_b",
