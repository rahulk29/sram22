--- conflicted
+++ resolved
@@ -386,9 +386,6 @@
     stages
 }
 
-<<<<<<< HEAD
-pub fn fanout_buffer_stage(cl: f64) -> DecoderStageParams {
-=======
 fn inverter_chain_num_stages(cl: f64) -> usize {
     let fo = cl / INV_MODEL.cin;
     if fo < 4.0 {
@@ -402,8 +399,7 @@
     stages
 }
 
-fn fanout_buffer_stage(cl: f64) -> DecoderStageParams {
->>>>>>> 8a0cf727
+pub fn fanout_buffer_stage(cl: f64) -> DecoderStageParams {
     let stages = buffer_chain_num_stages(cl);
     let invs = InverterGateTreeNode::buffer(stages)
         .elaborate()
