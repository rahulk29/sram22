--- conflicted
+++ resolved
@@ -997,7 +997,6 @@
                     ));
                     println!("{}: done running LVS", stringify!($name));
 
-<<<<<<< HEAD
                     // let pex_path = out_spice(&work_dir, "pex_schematic");
                     // let pex_dir = work_dir.join("pex");
                     // let _ = std::fs::remove_dir_all(&pex_dir);
@@ -1068,78 +1067,6 @@
                     // }
                     // let handles: Vec<_> = handles.into_iter().map(|handle| handle.join()).collect();
                     // handles.into_iter().collect::<Result<Vec<_>, _>>().expect("failed to join threads");
-=======
-                    let pex_path = out_spice(&work_dir, "pex_schematic");
-                    let pex_dir = work_dir.join("pex");
-                    let _ = std::fs::remove_dir_all(&pex_dir);
-                    let pex_level = calibre::pex::PexLevel::Rc;
-                    let pex_netlist_path = crate::paths::out_pex(&work_dir, "pex_netlist", pex_level);
-                    ctx.write_schematic_to_file_for_purpose::<Sram>(
-                        &$params,
-                        &pex_path,
-                        NetlistPurpose::Pex,
-                    ).expect("failed to write pex source netlist");
-                    let mut opts = std::collections::HashMap::with_capacity(1);
-                    opts.insert("level".into(), pex_level.as_str().into());
-
-                    ctx.run_pex(substrate::verification::pex::PexInput {
-                        work_dir: pex_dir,
-                        layout_path: gds_path.clone(),
-                        layout_cell_name: $params.name().clone(),
-                        layout_format: substrate::layout::LayoutFormat::Gds,
-                        source_paths: vec![pex_path],
-                        source_cell_name: $params.name().clone(),
-                        pex_netlist_path: pex_netlist_path.clone(),
-                        ground_net: "vss".to_string(),
-                        opts,
-                    }).expect("failed to run pex");
-                    println!("{}: done running PEX", stringify!($name));
-
-                    let seq = TestSequence::Short;
-                    let corners = ctx.corner_db();
-                    let mut handles = Vec::new();
-                    for vdd in [1.8] {
-                        let sf = corners.corner_named("sf").unwrap();
-                        let fs = corners.corner_named("fs").unwrap();
-                        let ss = corners.corner_named("ss").unwrap();
-                        let ff = corners.corner_named("ff").unwrap();
-                        // for corner in corners.corners() {
-                        for corner in [sf, fs, ss, ff] {
-                            let corner = corner.clone();
-                            let params = $params.clone();
-                            let pex_netlist = Some((pex_netlist_path.clone(), pex_level));
-                            // let pex_netlist = None;
-                            let work_dir = work_dir.clone();
-                            handles.push(std::thread::spawn(move || {
-                                let ctx = setup_ctx();
-                                let dsn = ctx.run_script::<SramPhysicalDesignScript>(&params).expect("failed to run sram design script");
-                                let tb = crate::blocks::sram::testbench::tb_params(params, dsn, vdd, seq, pex_netlist);
-                                let work_dir = work_dir.join(format!(
-                                    "{}_{:.2}_{}",
-                                    corner.name(),
-                                    vdd,
-                                    seq.as_str(),
-                                ));
-                                let data = ctx.write_simulation_with_corner::<crate::blocks::sram::testbench::SramTestbench>(
-                                    &tb,
-                                    &work_dir,
-                                    corner.clone(),
-                                )
-                                .expect("failed to run simulation");
-                                verify_simulation(&work_dir, &data, &tb).map_err(|e| panic!("failed to verify simulation in corner {} with vdd={vdd:.2}, seq={seq}: {e:#?}", corner.name())).unwrap();
-                                println!(
-                                    "{}: done simulating in corner {} with Vdd = {}, seq = {}",
-                                    stringify!($name),
-                                    corner.name(),
-                                    vdd,
-                                    seq,
-                                );
-                            }));
-                        }
-                    }
-                    let handles: Vec<_> = handles.into_iter().map(|handle| handle.join()).collect();
-                    handles.into_iter().collect::<Result<Vec<_>, _>>().expect("failed to join threads");
->>>>>>> dc349c20
 
                     crate::abs::write_abstract(
                         &ctx,
@@ -1149,51 +1076,6 @@
                     .expect("failed to write abstract");
                     println!("{}: done writing abstract", stringify!($name));
 
-<<<<<<< HEAD
-                    // let timing_spice_path = out_spice(&work_dir, "timing_schematic");
-                    // ctx.write_schematic_to_file_for_purpose::<Sram>(
-                    //     &$params,
-                    //     &timing_spice_path,
-                    //     NetlistPurpose::Timing,
-                    // )
-                    // .expect("failed to write timing schematic");
-
-                    // let sram = ctx.instantiate_layout::<Sram>(&$params).expect("failed to generate layout");
-                    // let brect = sram.brect();
-                    // let width = Decimal::new(brect.width(), 3);
-                    // let height = Decimal::new(brect.height(), 3);
-                    // for (corner, temp, vdd) in [("tt", 25, dec!(1.8)), ("ss", 100, dec!(1.6)), ("ff", 40, dec!(1.95))] {
-                    //     let suffix = match corner {
-                    //         "tt" => "tt_025C_1v80",
-                    //         "ss" => "ss_100C_1v60",
-                    //         "ff" => "ff_n40C_1v95",
-                    //         _ => unreachable!(),
-                    //     };
-                    //     let name = format!("{}_{}", $params.name(), suffix);
-                    //     let params = liberate_mx::LibParams::builder()
-                    //         .work_dir(work_dir.join(format!("lib/{suffix}")))
-                    //         .output_file(crate::paths::out_lib(&work_dir, &name))
-                    //         .corner(corner)
-                    //         .width(width)
-                    //         .height(height)
-                    //         .user_verilog(verilog_path.clone())
-                    //         .cell_name(&*$params.name())
-                    //         .num_words($params.num_words())
-                    //         .data_width($params.data_width())
-                    //         .addr_width($params.addr_width())
-                    //         .wmask_width($params.wmask_width())
-                    //         .mux_ratio($params.mux_ratio())
-                    //         .has_wmask(true)
-                    //         // .source_paths(vec![pex_netlist_path.clone()])
-                    //         .source_paths(vec![timing_spice_path.clone()])
-                    //         .vdd(vdd)
-                    //         .temp(temp)
-                    //         .build()
-                    //         .unwrap();
-                    //     crate::liberate::generate_sram_lib(&params).expect("failed to write lib");
-                    //     println!("{}: done generating LIB for corner `{}`", stringify!($name), corner);
-                    // }
-=======
                     let timing_spice_path = out_spice(&work_dir, "timing_schematic");
                     ctx.write_schematic_to_file_for_purpose::<Sram>(
                         &$params,
@@ -1237,7 +1119,6 @@
                         crate::liberate::generate_sram_lib(&params).expect("failed to write lib");
                         println!("{}: done generating LIB for corner `{}`", stringify!($name), corner);
                     }
->>>>>>> dc349c20
                 }
 
                 println!("{}: all tasks complete", stringify!($name));
