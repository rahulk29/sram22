--- conflicted
+++ resolved
@@ -301,9 +301,10 @@
             - dffs_inst.brect().height()
             - 3_500
             - 1_400 * params.addr_width() as i64;
+
         let col_dec_max_width = std::cmp::max(
             available_height * col_dec_wh / total_wh,
-            col_dec_inst.brect().height(),
+            col_dec_inst.brect().width(),
         );
         available_height -= col_dec_max_width;
         total_wh -= col_dec_wh;
@@ -693,9 +694,7 @@
                     //     opts,
                     // }).expect("failed to run pex");
 
-<<<<<<< HEAD
-                    // let short = true;
-                    // let short_str = if short { "short" } else { "long" };
+                    // let seq = TestSequence::MarchCm;
                     // let corners = ctx.corner_db();
                     // let mut handles = Vec::new();
                     // for vdd in [1.8] {
@@ -706,12 +705,12 @@
                     //         let work_dir = work_dir.clone();
                     //         handles.push(std::thread::spawn(move || {
                     //             let ctx = setup_ctx();
-                    //             let tb = crate::blocks::sram::testbench::tb_params(params, vdd, short, None);
+                    //             let tb = crate::blocks::sram::testbench::tb_params(params, vdd, seq, None);
                     //             let work_dir = work_dir.join(format!(
                     //                 "{}_{:.2}_{}",
                     //                 corner.name(),
                     //                 vdd,
-                    //                 short_str
+                    //                 seq.as_str(),
                     //             ));
                     //             ctx.write_simulation_with_corner::<crate::blocks::sram::testbench::SramTestbench>(
                     //                 &tb,
@@ -720,10 +719,10 @@
                     //             )
                     //             .expect("failed to run simulation");
                     //             println!(
-                    //                 "Simulated corner {} with Vdd = {}, short = {}",
+                    //                 "Simulated corner {} with Vdd = {}, seq = {}",
                     //                 corner.name(),
                     //                 vdd,
-                    //                 short
+                    //                 seq,
                     //             );
                     //         }));
                     //     }
@@ -731,44 +730,6 @@
                     // for handle in handles {
                     //     handle.join().expect("failed to join thread");
                     // }
-=======
-                    let seq = TestSequence::MarchCm;
-                    let corners = ctx.corner_db();
-                    let mut handles = Vec::new();
-                    for vdd in [1.8] {
-                        for corner in corners.corners() {
-                            let corner = corner.clone();
-                            let params = $params.clone();
-                            // let pex_netlist = Some(pex_netlist_path.clone());
-                            let work_dir = work_dir.clone();
-                            handles.push(std::thread::spawn(move || {
-                                let ctx = setup_ctx();
-                                let tb = crate::blocks::sram::testbench::tb_params(params, vdd, seq, None);
-                                let work_dir = work_dir.join(format!(
-                                    "{}_{:.2}_{}",
-                                    corner.name(),
-                                    vdd,
-                                    seq.as_str(),
-                                ));
-                                ctx.write_simulation_with_corner::<crate::blocks::sram::testbench::SramTestbench>(
-                                    &tb,
-                                    &work_dir,
-                                    corner.clone(),
-                                )
-                                .expect("failed to run simulation");
-                                println!(
-                                    "Simulated corner {} with Vdd = {}, seq = {}",
-                                    corner.name(),
-                                    vdd,
-                                    seq,
-                                );
-                            }));
-                        }
-                    }
-                    for handle in handles {
-                        handle.join().expect("failed to join thread");
-                    }
->>>>>>> 2ca15792
 
                     // crate::abs::run_abstract(
                     //     &work_dir,
