use serde::{Deserialize, Serialize};
use std::path::PathBuf;
use subgeom::bbox::BoundBox;
use subgeom::{Dir, Rect, Span};
use substrate::component::{error, Component};
use substrate::error::ErrorSource;
use substrate::layout::cell::{CellPort, Port, PortId};
use substrate::layout::elements::via::{Via, ViaExpansion, ViaParams};
use substrate::layout::layers::selector::Selector;
use substrate::layout::routing::auto::straps::PlacedStraps;
use substrate::layout::straps::SingleSupplyNet;
#[cfg(test)]
use substrate::schematic::netlist::NetlistPurpose;

use super::guard_ring::{GuardRing, GuardRingParams, SupplyRings};

pub mod layout;
pub mod schematic;
pub mod testbench;
pub mod verilog;

pub struct SramInner {
    params: SramParams,
}

pub struct Sram {
    params: SramParams,
}

pub struct SramPex {
    params: SramPexParams,
}

#[derive(Debug, Clone, Serialize, Deserialize)]
pub struct SramPexParams {
    params: SramParams,
    pex_netlist: PathBuf,
}

#[derive(Debug, Clone, Serialize, Deserialize)]
pub struct SramParams {
    pub wmask_width: usize,

    // Schematic
    pub row_bits: usize,
    pub col_bits: usize,
    pub col_select_bits: usize,

    // Layout
    pub rows: usize,
    pub cols: usize,
    pub mux_ratio: usize,

    // Verilog
    pub num_words: usize,
    pub data_width: usize,
    pub addr_width: usize,

    pub control: ControlMode,
}

impl SramParams {
    pub const fn new(
        wmask_granularity: usize,
        mux_ratio: usize,
        num_words: usize,
        data_width: usize,
        control: ControlMode,
    ) -> Self {
        Self {
            wmask_width: data_width / wmask_granularity,
            row_bits: (num_words / mux_ratio).ilog2() as usize,
            col_bits: (data_width * mux_ratio).ilog2() as usize,
            col_select_bits: mux_ratio.ilog2() as usize,
            rows: num_words / mux_ratio,
            cols: data_width * mux_ratio,
            mux_ratio,
            num_words,
            data_width,
            addr_width: num_words.ilog2() as usize,
            control,
        }
    }

    #[inline]
    pub fn wmask_granularity(&self) -> usize {
        self.data_width / self.wmask_width
    }

    /// The name of the SRAM cell with these parameters.
    pub fn name(&self) -> arcstr::ArcStr {
        match self.control {
            ControlMode::ReplicaV2 => arcstr::format!(
                "sram22_{}x{}m{}w{}",
                self.num_words,
                self.data_width,
                self.mux_ratio,
                self.wmask_granularity()
            ),
            ControlMode::ReplicaV2Test => arcstr::format!(
                "sram22_{}x{}m{}w{}_test",
                self.num_words,
                self.data_width,
                self.mux_ratio,
                self.wmask_granularity()
            ),
        }
    }
}

#[derive(Debug, Eq, PartialEq, Copy, Clone, Hash, Serialize, Deserialize)]
pub enum ControlMode {
    ReplicaV2,
    ReplicaV2Test,
}

impl Component for SramInner {
    type Params = SramParams;
    fn new(
        params: &Self::Params,
        _ctx: &substrate::data::SubstrateCtx,
    ) -> substrate::error::Result<Self> {
        Ok(Self {
            params: params.clone(),
        })
    }
    fn name(&self) -> arcstr::ArcStr {
        arcstr::literal!("sram22_inner")
    }
    fn schematic(
        &self,
        ctx: &mut substrate::schematic::context::SchematicCtx,
    ) -> substrate::error::Result<()> {
        self.schematic(ctx)
    }
    fn layout(
        &self,
        ctx: &mut substrate::layout::context::LayoutCtx,
    ) -> substrate::error::Result<()> {
        self.layout(ctx)
    }
}

impl Component for Sram {
    type Params = SramParams;
    fn new(
        params: &Self::Params,
        _ctx: &substrate::data::SubstrateCtx,
    ) -> substrate::error::Result<Self> {
        Ok(Self {
            params: params.clone(),
        })
    }
    fn name(&self) -> arcstr::ArcStr {
        self.params.name()
    }
    fn schematic(
        &self,
        ctx: &mut substrate::schematic::context::SchematicCtx,
    ) -> substrate::error::Result<()> {
        let mut inner = ctx.instantiate::<SramInner>(&self.params)?;
        ctx.bubble_all_ports(&mut inner);
        ctx.add_instance(inner);
        Ok(())
    }
    fn layout(
        &self,
        ctx: &mut substrate::layout::context::LayoutCtx,
    ) -> substrate::error::Result<()> {
        let sram = ctx.instantiate::<SramInner>(&self.params)?;
        let brect = sram.brect();
        ctx.draw_ref(&sram)?;

        let m1 = ctx.layers().get(Selector::Metal(1))?;
        let m2 = ctx.layers().get(Selector::Metal(2))?;
        let m3 = ctx.layers().get(Selector::Metal(3))?;
        let params = GuardRingParams {
            enclosure: brect.expand(1_000),
            h_metal: m2,
            v_metal: m1,
            h_width: 1_360,
            v_width: 1_360,
        };
        let ring = ctx.instantiate::<GuardRing>(&params)?;
        let rings = ring.cell().get_metadata::<SupplyRings>();
        let straps = sram.cell().get_metadata::<PlacedStraps>();

        for (layer, dir) in [(m2, Dir::Horiz), (m3, Dir::Vert)] {
            for strap in straps.on_layer(layer) {
                let ring = match strap.net {
                    SingleSupplyNet::Vss => rings.vss,
                    SingleSupplyNet::Vdd => rings.vdd,
                };
                assert_ne!(strap.rect.area(), 0);
                let lower = if strap.lower_boundary {
                    ring.outer().span(dir).start()
                } else {
                    strap.rect.span(dir).stop()
                };
                let upper = if strap.upper_boundary {
                    ring.outer().span(dir).stop()
                } else {
                    strap.rect.span(dir).start()
                };

                let r = Rect::span_builder()
                    .with(dir, Span::new(lower, upper))
                    .with(!dir, strap.rect.span(!dir))
                    .build();

                let below = if layer == m2 { m1 } else { m2 };

                if strap.upper_boundary {
                    let target = ring.dir_rects(!dir)[1];
                    let viap = ViaParams::builder()
                        .layers(below, layer)
                        .geometry(target, r)
                        .expand(ViaExpansion::LongerDirection)
                        .build();
                    ctx.instantiate::<Via>(&viap)?.add_to(ctx)?;
                }
                if strap.lower_boundary {
                    let target = ring.dir_rects(!dir)[0];
                    let viap = ViaParams::builder()
                        .layers(below, layer)
                        .geometry(target, r)
                        .expand(ViaExpansion::LongerDirection)
                        .build();
                    ctx.instantiate::<Via>(&viap)?.add_to(ctx)?;
                }
                ctx.draw_rect(layer, r);
            }
        }
        for port in ["vdd", "vss"] {
            ctx.add_port(
                ring.port(format!("ring_{port}"))?
                    .into_cell_port()
                    .named(port),
            )?;
        }

        ctx.draw(ring)?;

        // Route pins to edge of guard ring
        let groups = self.params.cols / self.params.mux_ratio;
        for (pin, width) in if self.params.control == ControlMode::ReplicaV2 {
            vec![
                ("dout", groups),
                ("din", groups),
                ("wmask", self.params.wmask_width),
                ("addr", self.params.addr_width),
                ("we", 1),
                ("clk", 1),
            ]
        } else {
            vec![
                ("dout", groups),
                ("din", groups),
                ("wmask", self.params.wmask_width),
                ("addr", self.params.addr_width),
                ("we", 1),
                ("clk", 1),
                ("sae_int", 1),
                ("sae_muxed", 1),
            ]
        } {
            for i in 0..width {
                let port_id = PortId::new(pin, i);
                let rect = sram.port(port_id.clone())?.largest_rect(m3)?;
                let rect = rect.with_vspan(
                    rect.vspan()
                        .add_point(ctx.bbox().into_rect().side(subgeom::Side::Bot)),
                );
                ctx.draw_rect(m3, rect);
                ctx.add_port(CellPort::builder().id(port_id).add(m3, rect).build())?;
            }
        }

        Ok(())
    }
}

impl Component for SramPex {
    type Params = SramPexParams;
    fn new(
        params: &Self::Params,
        _ctx: &substrate::data::SubstrateCtx,
    ) -> substrate::error::Result<Self> {
        Ok(Self {
            params: params.clone(),
        })
    }
    fn name(&self) -> arcstr::ArcStr {
        arcstr::format!("{}_pex", self.params.params.name())
    }
    fn schematic(
        &self,
        ctx: &mut substrate::schematic::context::SchematicCtx,
    ) -> substrate::error::Result<()> {
        use std::fmt::Write;

        let inner = ctx.instantiate::<Sram>(&self.params.params)?.named("Xdut");
        let mut s = inner.name().to_string();
        for port in inner.ports()? {
            ctx.bus_port(port.name(), port.width(), port.direction());
            for i in 0..port.width() {
                if port.width > 1 {
                    write!(&mut s, " {}[{}]", port.name(), i).unwrap();
                } else {
                    write!(&mut s, " {}", port.name()).unwrap();
                }
            }
        }
        write!(&mut s, " {}", inner.module().local().unwrap().name()).unwrap();
        ctx.set_spice(s);
        Ok(())
    }

    fn layout(
        &self,
        _ctx: &mut substrate::layout::context::LayoutCtx,
    ) -> substrate::error::Result<()> {
        Err(ErrorSource::Component(error::Error::ViewUnsupported(
            substrate::component::View::Layout,
        ))
        .into())
    }
}

#[cfg(test)]
pub(crate) mod tests {

    use self::verilog::save_1rw_verilog;
    use crate::paths::{out_gds, out_spice, out_verilog};
    use crate::setup_ctx;
    use crate::tests::test_work_dir;

    use super::*;

    pub(crate) const SRAM22_64X4M4W2: SramParams =
        SramParams::new(2, 4, 64, 4, ControlMode::ReplicaV2);

    pub(crate) const SRAM22_64X24M4W24: SramParams =
        SramParams::new(24, 4, 64, 24, ControlMode::ReplicaV2);

    pub(crate) const SRAM22_64X32M4W8: SramParams =
        SramParams::new(8, 4, 64, 32, ControlMode::ReplicaV2);

    pub(crate) const SRAM22_64X32M4W32: SramParams =
        SramParams::new(32, 4, 64, 32, ControlMode::ReplicaV2);

    pub(crate) const SRAM22_256X32M4W8: SramParams =
        SramParams::new(8, 4, 256, 32, ControlMode::ReplicaV2);

    pub(crate) const SRAM22_512X32M4W8: SramParams =
        SramParams::new(8, 4, 512, 32, ControlMode::ReplicaV2);

    pub(crate) const SRAM22_512X32M4W32: SramParams =
        SramParams::new(32, 4, 512, 32, ControlMode::ReplicaV2);

    pub(crate) const SRAM22_512X64M4W8: SramParams =
        SramParams::new(8, 4, 512, 64, ControlMode::ReplicaV2);

    pub(crate) const SRAM22_1024X32M8W8: SramParams =
        SramParams::new(8, 8, 1024, 32, ControlMode::ReplicaV2);

    pub(crate) const SRAM22_1024X32M8W32: SramParams =
        SramParams::new(32, 8, 1024, 32, ControlMode::ReplicaV2);

    pub(crate) const SRAM22_1024X64M8W32: SramParams =
        SramParams::new(32, 8, 1024, 64, ControlMode::ReplicaV2);

    pub(crate) const SRAM22_2048X32M8W8: SramParams =
        SramParams::new(8, 8, 2048, 32, ControlMode::ReplicaV2);

    pub(crate) const SRAM22_2048X64M4W8: SramParams =
        SramParams::new(8, 4, 2048, 64, ControlMode::ReplicaV2);

    pub(crate) const SRAM22_4096X8M8W8: SramParams =
        SramParams::new(8, 8, 4096, 8, ControlMode::ReplicaV2);

    pub(crate) const SRAM22_4096X32M8W8: SramParams =
        SramParams::new(8, 8, 4096, 32, ControlMode::ReplicaV2);

    macro_rules! test_sram {
        ($name: ident, $params: ident $(, $attr: meta)*) => {
            #[test]
            $(#[$attr])*
            fn $name() {
                let ctx = setup_ctx();
                let work_dir = test_work_dir(stringify!($name));

                let spice_path = out_spice(&work_dir, "schematic");
                ctx.write_schematic_to_file::<Sram>(&$params, &spice_path)
                    .expect("failed to write schematic");

                let gds_path = out_gds(&work_dir, "layout");
                ctx.write_layout::<Sram>(&$params, &gds_path)
                    .expect("failed to write layout");

                let verilog_path = out_verilog(&work_dir, &*$params.name());
                save_1rw_verilog(&verilog_path,&*$params.name(), &$params)
                    .expect("failed to write behavioral model");

                #[cfg(feature = "commercial")]
                {
                    let drc_work_dir = work_dir.join("drc");
                    let output = ctx
                        .write_drc::<Sram>(&$params, drc_work_dir)
                        .expect("failed to run DRC");
                    assert!(matches!(
                        output.summary,
                        substrate::verification::drc::DrcSummary::Pass
                    ));

                    let lvs_work_dir = work_dir.join("lvs");
                    let output = ctx
                        .write_lvs::<Sram>(&$params, lvs_work_dir)
                        .expect("failed to run LVS");
                    assert!(matches!(
                        output.summary,
                        substrate::verification::lvs::LvsSummary::Pass
                    ));

<<<<<<< HEAD
                    // let pex_path = out_spice(&work_dir, "pex_schematic");
                    // let pex_dir = work_dir.join("pex");
                    // let pex_level = calibre::pex::PexLevel::Rc;
                    // let pex_netlist_path = crate::paths::out_pex(&work_dir, "pex_netlist", pex_level);
                    // ctx.write_schematic_to_file_for_purpose::<Sram>(
                    //     &$params,
                    //     &pex_path,
                    //     NetlistPurpose::Pex,
                    // ).expect("failed to write pex source netlist");
                    // let mut opts = std::collections::HashMap::with_capacity(1);
                    // opts.insert("level".into(), pex_level.as_str().into());

                    // ctx.run_pex(substrate::verification::pex::PexInput {
                    //     work_dir: pex_dir,
                    //     layout_path: gds_path.clone(),
                    //     layout_cell_name: $params.name().clone(),
                    //     layout_format: substrate::layout::LayoutFormat::Gds,
                    //     source_paths: vec![pex_path],
                    //     source_cell_name: $params.name().clone(),
                    //     pex_netlist_path,
                    //     ground_net: "vss".to_string(),
                    //     opts,
                    // }).expect("failed to run pex");
=======
                    let pex_path = out_spice(&work_dir, "pex_schematic");
                    let pex_dir = work_dir.join("pex");
                    let pex_level = calibre::pex::PexLevel::Rc;
                    let pex_netlist_path = crate::paths::out_pex(&work_dir, "pex_netlist", pex_level);
                    ctx.write_schematic_to_file_for_purpose::<Sram>(
                        &$params,
                        &pex_path,
                        NetlistPurpose::Pex,
                    ).expect("failed to write pex source netlist");
                    let mut opts = std::collections::HashMap::with_capacity(1);
                    opts.insert("level".into(), pex_level.as_str().into());

                    ctx.run_pex(substrate::verification::pex::PexInput {
                        work_dir: pex_dir,
                        layout_path: gds_path.clone(),
                        layout_cell_name: $params.name().clone(),
                        layout_format: substrate::layout::LayoutFormat::Gds,
                        source_paths: vec![pex_path],
                        source_cell_name: $params.name().clone(),
                        pex_netlist_path: pex_netlist_path.clone(),
                        ground_net: "vss".to_string(),
                        opts,
                    }).expect("failed to run pex");
>>>>>>> 36b50314

                    let short = false;
                    let short_str = if short { "short" } else { "long" };
                    let corners = ctx.corner_db();
                    let mut handles = Vec::new();
                    for vdd in [1.8, 1.6, 2.0] {
                        for corner in corners.corners() {
                            let corner = corner.clone();
                            let params = $params.clone();
                            let pex_netlist = Some(pex_netlist_path.clone());
                            let work_dir = work_dir.clone();
                            handles.push(std::thread::spawn(move || {
                                let ctx = setup_ctx();
                                let tb = crate::blocks::sram::testbench::tb_params(params, vdd, short, pex_netlist);
                                let work_dir = work_dir.join(format!(
                                    "{}_{:.2}_{}",
                                    corner.name(),
                                    vdd,
                                    short_str
                                ));
                                ctx.write_simulation_with_corner::<crate::blocks::sram::testbench::SramTestbench>(
                                    &tb,
                                    &work_dir,
                                    corner.clone(),
                                )
                                .expect("failed to run simulation");
                                println!(
                                    "Simulated corner {} with Vdd = {}, short = {}",
                                    corner.name(),
                                    vdd,
                                    short
                                );
                            }));
                        }
                    }

                    // crate::abs::run_abstract(
                    //     &work_dir,
                    //     &$params.name(),
                    //     crate::paths::out_lef(&work_dir, "abstract"),
                    //     &gds_path,
                    //     &verilog_path,
                    // )
                    // .expect("failed to write abstract");
                    // println!("{}: done writing abstract", stringify!($name));

                    // let timing_spice_path = out_spice(&work_dir, "timing_schematic");
                    // ctx.write_schematic_to_file_for_purpose::<Sram>(
                    //     &TINY_SRAM,
                    //     &timing_spice_path,
                    //     NetlistPurpose::Timing,
                    // )
                    // .expect("failed to write timing schematic");

                    // let params = liberate_mx::LibParams::builder()
                    //     .work_dir(work_dir.join("lib"))
                    //     .output_file(crate::paths::out_lib(&work_dir, "timing_tt_025C_1v80.schematic"))
                    //     .corner("tt")
                    //     .cell_name(&*$params.name())
                    //     .num_words($params.num_words)
                    //     .data_width($params.data_width)
                    //     .addr_width($params.addr_width)
                    //     .wmask_width($params.wmask_width)
                    //     .mux_ratio($params.mux_ratio)
                    //     .has_wmask(true)
                    //     .source_paths(vec![timing_spice_path])
                    //     .build()
                    //     .unwrap();
                    // crate::liberate::generate_sram_lib(&params).expect("failed to write lib");
                }
            }
        };
    }

    test_sram!(test_sram22_64x4m4w2, SRAM22_64X4M4W2);
    test_sram!(test_sram22_64x24m4w24, SRAM22_64X24M4W24, ignore = "slow");
    test_sram!(test_sram22_64x32m4w8, SRAM22_64X32M4W8, ignore = "slow");
    test_sram!(test_sram22_64x32m4w32, SRAM22_64X32M4W32, ignore = "slow");
    test_sram!(test_sram22_256x32m4w8, SRAM22_256X32M4W8, ignore = "slow");
    test_sram!(test_sram22_512x32m4w8, SRAM22_512X32M4W8, ignore = "slow");
    test_sram!(test_sram22_512x32m4w32, SRAM22_512X32M4W32, ignore = "slow");
    test_sram!(test_sram22_512x64m4w8, SRAM22_512X64M4W8, ignore = "slow");
    test_sram!(test_sram22_1024x32m8w8, SRAM22_1024X32M8W8, ignore = "slow");
    test_sram!(
        test_sram22_1024x32m8w32,
        SRAM22_1024X32M8W32,
        ignore = "slow"
    );
    test_sram!(
        test_sram22_1024x64m8w32,
        SRAM22_1024X64M8W32,
        ignore = "slow"
    );
    test_sram!(test_sram22_2048x32m8w8, SRAM22_2048X32M8W8, ignore = "slow");
    test_sram!(test_sram22_2048x64m4w8, SRAM22_2048X64M4W8, ignore = "slow");
    test_sram!(test_sram22_4096x8m8w8, SRAM22_4096X8M8W8, ignore = "slow");
    test_sram!(test_sram22_4096x32m8w8, SRAM22_4096X32M8W8, ignore = "slow");
}<|MERGE_RESOLUTION|>--- conflicted
+++ resolved
@@ -422,31 +422,6 @@
                         substrate::verification::lvs::LvsSummary::Pass
                     ));
 
-<<<<<<< HEAD
-                    // let pex_path = out_spice(&work_dir, "pex_schematic");
-                    // let pex_dir = work_dir.join("pex");
-                    // let pex_level = calibre::pex::PexLevel::Rc;
-                    // let pex_netlist_path = crate::paths::out_pex(&work_dir, "pex_netlist", pex_level);
-                    // ctx.write_schematic_to_file_for_purpose::<Sram>(
-                    //     &$params,
-                    //     &pex_path,
-                    //     NetlistPurpose::Pex,
-                    // ).expect("failed to write pex source netlist");
-                    // let mut opts = std::collections::HashMap::with_capacity(1);
-                    // opts.insert("level".into(), pex_level.as_str().into());
-
-                    // ctx.run_pex(substrate::verification::pex::PexInput {
-                    //     work_dir: pex_dir,
-                    //     layout_path: gds_path.clone(),
-                    //     layout_cell_name: $params.name().clone(),
-                    //     layout_format: substrate::layout::LayoutFormat::Gds,
-                    //     source_paths: vec![pex_path],
-                    //     source_cell_name: $params.name().clone(),
-                    //     pex_netlist_path,
-                    //     ground_net: "vss".to_string(),
-                    //     opts,
-                    // }).expect("failed to run pex");
-=======
                     let pex_path = out_spice(&work_dir, "pex_schematic");
                     let pex_dir = work_dir.join("pex");
                     let pex_level = calibre::pex::PexLevel::Rc;
@@ -470,7 +445,6 @@
                         ground_net: "vss".to_string(),
                         opts,
                     }).expect("failed to run pex");
->>>>>>> 36b50314
 
                     let short = false;
                     let short_str = if short { "short" } else { "long" };
