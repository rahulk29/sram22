--- conflicted
+++ resolved
@@ -934,71 +934,6 @@
                     ));
                     println!("{}: done running LVS", stringify!($name));
 
-<<<<<<< HEAD
-                    // let pex_path = out_spice(&work_dir, "pex_schematic");
-                    // let pex_dir = work_dir.join("pex");
-                    // let pex_level = calibre::pex::PexLevel::Rc;
-                    // let pex_netlist_path = crate::paths::out_pex(&work_dir, "pex_netlist", pex_level);
-                    // ctx.write_schematic_to_file_for_purpose::<Sram>(
-                    //     &$params,
-                    //     &pex_path,
-                    //     NetlistPurpose::Pex,
-                    // ).expect("failed to write pex source netlist");
-                    // let mut opts = std::collections::HashMap::with_capacity(1);
-                    // opts.insert("level".into(), pex_level.as_str().into());
-
-                    // ctx.run_pex(substrate::verification::pex::PexInput {
-                    //     work_dir: pex_dir,
-                    //     layout_path: gds_path.clone(),
-                    //     layout_cell_name: $params.name().clone(),
-                    //     layout_format: substrate::layout::LayoutFormat::Gds,
-                    //     source_paths: vec![pex_path],
-                    //     source_cell_name: $params.name().clone(),
-                    //     pex_netlist_path: pex_netlist_path.clone(),
-                    //     ground_net: "vss".to_string(),
-                    //     opts,
-                    // }).expect("failed to run pex");
-
-                    // let seq = TestSequence::Short;
-                    // let corners = ctx.corner_db();
-                    // let mut handles = Vec::new();
-                    // for vdd in [1.8] {
-                    //     let sf = corners.corner_named("sf").unwrap();
-                    //     for corner in [sf] {
-                    //         let corner = corner.clone();
-                    //         let params = $params.clone();
-                    //         // let pex_netlist = Some((pex_netlist_path.clone(), pex_level));
-                    //         let pex_netlist = None;
-                    //         let work_dir = work_dir.clone();
-                    //         handles.push(std::thread::spawn(move || {
-                    //             let ctx = setup_ctx();
-                    //             let dsn = ctx.run_script::<SramPhysicalDesignScript>(&params).expect("failed to run sram design script");
-                    //             let tb = crate::blocks::sram::testbench::tb_params(params, dsn, vdd, seq, pex_netlist);
-                    //             let work_dir = work_dir.join(format!(
-                    //                 "{}_{:.2}_{}",
-                    //                 corner.name(),
-                    //                 vdd,
-                    //                 seq.as_str(),
-                    //             ));
-                    //             let data = ctx.write_simulation_with_corner::<crate::blocks::sram::testbench::SramTestbench>(
-                    //                 &tb,
-                    //                 &work_dir,
-                    //                 corner.clone(),
-                    //             )
-                    //             .expect("failed to run simulation");
-                    //             verify_simulation(&work_dir, &data, &tb).map_err(|e| panic!("failed to verify simulation in corner {} with vdd={vdd:.2}, seq={seq}: {e:#?}", corner.name())).unwrap();
-                    //             println!(
-                    //                 "Simulated corner {} with Vdd = {}, seq = {}",
-                    //                 corner.name(),
-                    //                 vdd,
-                    //                 seq,
-                    //             );
-                    //         }));
-                    //     }
-                    // }
-                    // let handles: Vec<_> = handles.into_iter().map(|handle| handle.join()).collect();
-                    // handles.into_iter().collect::<Result<Vec<_>, _>>().expect("failed to join threads");
-=======
                     let pex_path = out_spice(&work_dir, "pex_schematic");
                     let pex_dir = work_dir.join("pex");
                     let pex_level = calibre::pex::PexLevel::Rc;
@@ -1064,7 +999,6 @@
                     }
                     let handles: Vec<_> = handles.into_iter().map(|handle| handle.join()).collect();
                     handles.into_iter().collect::<Result<Vec<_>, _>>().expect("failed to join threads");
->>>>>>> 7d02f771
 
                     // crate::abs::write_abstract(
                     //     &ctx,
@@ -1074,15 +1008,6 @@
                     // .expect("failed to write abstract");
                     // println!("{}: done writing abstract", stringify!($name));
 
-<<<<<<< HEAD
-                    // let timing_spice_path = out_spice(&work_dir, "timing_schematic");
-                    // ctx.write_schematic_to_file_for_purpose::<Sram>(
-                    //     &$params,
-                    //     &timing_spice_path,
-                    //     NetlistPurpose::Timing,
-                    // )
-                    // .expect("failed to write timing schematic");
-=======
                     let timing_spice_path = out_spice(&work_dir, "timing_schematic");
                     ctx.write_schematic_to_file_for_purpose::<Sram>(
                         &$params,
@@ -1090,7 +1015,6 @@
                         NetlistPurpose::Timing,
                     )
                     .expect("failed to write timing schematic");
->>>>>>> 7d02f771
 
                     // for (corner, temp, vdd) in [("tt", 25, dec!(1.8)), ("ss", 100, dec!(1.6)), ("ff", 40, dec!(1.95))] {
                     //     let suffix = match corner {
@@ -1117,10 +1041,7 @@
                     //         .build()
                     //         .unwrap();
                     //     crate::liberate::generate_sram_lib(&params).expect("failed to write lib");
-<<<<<<< HEAD
-=======
                     //     println!("{}: done generating LIB for corner `{}`", stringify!($name), corner);
->>>>>>> 7d02f771
                     // }
                 }
             }
