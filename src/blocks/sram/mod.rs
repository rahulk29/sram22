--- conflicted
+++ resolved
@@ -879,7 +879,6 @@
                     //     opts,
                     // }).expect("failed to run pex");
 
-<<<<<<< HEAD
                     let seq = TestSequence::Short;
                     let corners = ctx.corner_db();
                     let mut handles = Vec::new();
@@ -920,52 +919,6 @@
                     let handles: Vec<_> = handles.into_iter().map(|handle| handle.join()).collect();
                     handles.into_iter().collect::<Result<Vec<_>, _>>().expect("failed to join threads");
 
-                    // crate::abs::run_abstract(
-                    //     &work_dir,
-                    //     &$params.name(),
-                    //     crate::paths::out_lef(&work_dir, "abstract"),
-                    //     &gds_path,
-                    //     &verilog_path,
-=======
-                    // let seq = TestSequence::Short;
-                    // let corners = ctx.corner_db();
-                    // let mut handles = Vec::new();
-                    // for vdd in [1.8] {
-                    //     let sf = corners.corner_named("sf").unwrap();
-                    //     for corner in [sf] {
-                    //         let corner = corner.clone();
-                    //         let params = $params.clone();
-                    //         let pex_netlist = Some((pex_netlist_path.clone(), pex_level));
-                    //         let work_dir = work_dir.clone();
-                    //         handles.push(std::thread::spawn(move || {
-                    //             let ctx = setup_ctx();
-                    //             let dsn = ctx.run_script::<SramPhysicalDesignScript>(&params).expect("failed to run sram design script");
-                    //             let tb = crate::blocks::sram::testbench::tb_params(params, dsn, vdd, seq, pex_netlist);
-                    //             let work_dir = work_dir.join(format!(
-                    //                 "{}_{:.2}_{}",
-                    //                 corner.name(),
-                    //                 vdd,
-                    //                 seq.as_str(),
-                    //             ));
-                    //             let data = ctx.write_simulation_with_corner::<crate::blocks::sram::testbench::SramTestbench>(
-                    //                 &tb,
-                    //                 &work_dir,
-                    //                 corner.clone(),
-                    //             )
-                    //             .expect("failed to run simulation");
-                    //             verify_simulation(&work_dir, &data, &tb).map_err(|e| panic!("failed to verify simulation in corner {} with vdd={vdd:.2}, seq={seq}: {e:#?}", corner.name())).unwrap();
-                    //             println!(
-                    //                 "Simulated corner {} with Vdd = {}, seq = {}",
-                    //                 corner.name(),
-                    //                 vdd,
-                    //                 seq,
-                    //             );
-                    //         }));
-                    //     }
-                    // }
-                    // let handles: Vec<_> = handles.into_iter().map(|handle| handle.join()).collect();
-                    // handles.into_iter().collect::<Result<Vec<_>, _>>().expect("failed to join threads");
-
                     crate::abs::write_abstract(
                         &ctx,
                         &$params,
@@ -973,16 +926,6 @@
                     )
                     .expect("failed to write abstract");
                     println!("{}: done writing abstract", stringify!($name));
-
-                    // let timing_spice_path = out_spice(&work_dir, "timing_schematic");
-                    // ctx.write_schematic_to_file_for_purpose::<Sram>(
-                    //     &$params,
-                    //     &timing_spice_path,
-                    //     NetlistPurpose::Timing,
->>>>>>> f6f382b1
-                    // )
-                    // .expect("failed to write abstract");
-                    // println!("{}: done writing abstract", stringify!($name));
 
                     let timing_spice_path = out_spice(&work_dir, "timing_schematic");
                     ctx.write_schematic_to_file_for_purpose::<Sram>(
