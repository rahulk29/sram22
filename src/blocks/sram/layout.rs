use std::collections::HashMap;

use subgeom::bbox::BoundBox;
use subgeom::orientation::Named;
use subgeom::transform::Translate;
use subgeom::{Dir, Point, Rect, Shape, Side, Sign, Span};
use substrate::component::{Component, NoParams};
use substrate::error::Result;
use substrate::index::IndexOwned;
use substrate::layout::cell::{CellPort, Instance, Port, PortConflictStrategy, PortId};
use substrate::layout::context::LayoutCtx;
use substrate::layout::elements::via::{Via, ViaParams};
use substrate::layout::layers::selector::Selector;
use substrate::layout::layers::{LayerBoundBox, LayerKey};
use substrate::layout::placement::align::{AlignMode, AlignRect};
use substrate::layout::placement::array::ArrayTiler;
use substrate::layout::placement::tile::LayerBbox;
<<<<<<< HEAD
use substrate::layout::routing::auto::grid::ExpandToGridStrategy;
=======
>>>>>>> 993b0425
use substrate::layout::routing::auto::straps::{RoutedStraps, Target};
use substrate::layout::routing::auto::{GreedyRouter, GreedyRouterConfig, LayerConfig};
use substrate::layout::routing::manual::jog::{OffsetJog, SJog};
use substrate::layout::routing::tracks::TrackLocator;
use substrate::layout::straps::SingleSupplyNet;
use substrate::layout::Draw;
use substrate::pdk::stdcell::StdCell;

use crate::blocks::bitcell_array::replica::ReplicaCellArray;
use crate::blocks::bitcell_array::SpCellArray;
<<<<<<< HEAD
use crate::blocks::columns::ColPeripherals;
use crate::blocks::control::{ControlLogicParams, ControlLogicReplicaV2, DffArray};
use crate::blocks::decoder::{Decoder, DecoderStage};
=======
use crate::blocks::columns::layout::DffArray;
use crate::blocks::columns::ColPeripherals;
use crate::blocks::control::ControlLogicReplicaV2;
use crate::blocks::decoder::{Decoder, DecoderStage};
use crate::blocks::gate::GateParams;
>>>>>>> 993b0425
use crate::blocks::precharge::layout::ReplicaPrecharge;

use super::{SramInner, SramPhysicalDesignScript};

/// Tapped diode, can be added to long m1 pins if needed.
pub struct TappedDiode;

impl Component for TappedDiode {
    type Params = NoParams;
    fn new(
        _params: &Self::Params,
        _ctx: &substrate::data::SubstrateCtx,
    ) -> substrate::error::Result<Self> {
        Ok(Self)
    }
    fn name(&self) -> arcstr::ArcStr {
        arcstr::literal!("tapped_diode")
    }
    fn layout(
        &self,
        ctx: &mut substrate::layout::context::LayoutCtx,
    ) -> substrate::error::Result<()> {
        let layers = ctx.layers();
        let outline = layers.get(Selector::Name("outline"))?;

        let stdcells = ctx.inner().std_cell_db();
        let lib = stdcells.try_lib_named("sky130_fd_sc_hd")?;

        let tap = lib.try_cell_named("sky130_fd_sc_hd__tap_2")?;
        let tap = ctx.instantiate::<StdCell>(&tap.id())?;
        let tap = LayerBbox::new(tap, outline);
        let diode = lib.try_cell_named("sky130_fd_sc_hd__diode_2")?;
        let diode = ctx.instantiate::<StdCell>(&diode.id())?;
        let diode = LayerBbox::new(diode, outline);

        let mut row = ArrayTiler::builder();
        row.mode(AlignMode::ToTheRight).alt_mode(AlignMode::Top);
        row.push(tap.clone());
        row.push(diode);
        row.push(tap);
        let mut row = row.build();
        row.expose_ports(
            |port: CellPort, i| {
                if i == 1 || port.name() == "vpwr" || port.name() == "vgnd" {
                    Some(port)
                } else {
                    None
                }
            },
            PortConflictStrategy::Merge,
        )?;
        let group = row.generate()?;
        ctx.add_ports(group.ports())?;
        ctx.draw(group)?;

        Ok(())
    }
}

/// Returns the layer used for routing in the provided direction.
///
/// The SRAM top level only uses m1 and m2 for vertical and horizontal routing, respectively.
fn get_layer(dir: Dir, ctx: &LayoutCtx) -> Result<LayerKey> {
    ctx.layers().get(Selector::Metal(match dir {
        Dir::Horiz => 2,
        Dir::Vert => 1,
    }))
}

// Draw rect and block it in router.
fn draw_rect(layer: LayerKey, rect: Rect, router: &mut GreedyRouter, ctx: &mut LayoutCtx) {
    ctx.draw_rect(layer, rect);
    router.block(layer, rect);
}

// Draw via between two rects.
//
// Bottom layer must be provided first.
fn draw_via(
    layer1: LayerKey,
    rect1: Rect,
    layer2: LayerKey,
    rect2: Rect,
    ctx: &mut LayoutCtx,
) -> Result<Instance> {
    let via = ctx.instantiate::<Via>(
        &ViaParams::builder()
            .layers(layer1, layer2)
            .geometry(rect1, rect2)
            .build(),
    )?;
    ctx.draw_ref(&via)?;
    Ok(via)
}

// Draw via between two rects on routing layers.
//
// Automatically determines top and bottom layers.
fn draw_routing_via(
    layer1: LayerKey,
    rect1: Rect,
    layer2: LayerKey,
    rect2: Rect,
    ctx: &mut LayoutCtx,
) -> Result<Instance> {
    let (layer1, rect1, layer2, rect2) = if layer1 == get_layer(Dir::Vert, ctx)? {
        (layer1, rect1, layer2, rect2)
    } else {
        (layer2, rect2, layer1, rect1)
    };
    let via = ctx.instantiate::<Via>(
        &ViaParams::builder()
            .layers(layer1, layer2)
            .geometry(rect1, rect2)
            .build(),
    )?;
    ctx.draw_ref(&via)?;
    Ok(via)
}

/// Draws a route from `start` to `end` using the provided `tracks`.
/// `start` is the beginning rect, which may or may not be grid aligned.
/// `end` is the ending rect, which may or may not be grid aligned.
/// `dir` is the direction of the first provided track.
/// `tracks` are the tracks along which the route should be drawn.
/// Expands `start` and `end` to contain the adjacent track, adding a via if necessary.
fn draw_route(
    start_layer: LayerKey,
    start: Rect,
    end_layer: LayerKey,
    end: Rect,
    dir: Dir,
    tracks: Vec<i64>,
    router: &mut GreedyRouter,
    ctx: &mut LayoutCtx,
) -> Result<()> {
<<<<<<< HEAD
    let curr_span = start;
    let curr_dir = dir;
    let prev_rect = None;
    for tracks in tracks.windows(2) {
        let curr_track = tracks[0];
        let next_track = tracks[1];
        let curr_layer = get_layer(curr_dir, ctx)?;
        let next_layer = get_layer(!curr_dir, ctx)?;
        let curr_track_span = router.track_info(curr_layer).tracks().index(curr_track);
        let next_track_span = router.track_info(next_layer).tracks().index(next_track);
        let rect = Rect::span_builder()
            .with(curr_dir, curr_span.union(next_track_span))
            .with(!curr_dir, curr_track_span)
            .build();
        ctx.draw_rect(curr_layer, rect);
        router.block(curr_layer, rect);
=======
    assert!(
        !tracks.is_empty(),
        "must provide at least one routing track"
    );

    let mut spans = vec![start.span(dir)];
    spans.extend(tracks.iter().enumerate().map(|(i, track)| {
        router
            .track_info(get_layer(if i % 2 == 0 { dir } else { !dir }, ctx).unwrap())
            .tracks()
            .index(*track)
    }));
    let end_dir = if tracks.len() % 2 == 0 { dir } else { !dir };
    spans.push(end.span(!end_dir));
    let mut curr_dir = dir;
    let mut prev_rect = None;

    // Expand `start` rect to connect to tracks.
    let expanded_start = start.with_span(start.span(!dir).union(spans[1]), !dir);
    draw_rect(start_layer, expanded_start, router, ctx);
    let next_layer = get_layer(dir, ctx)?;
    if start_layer != next_layer {
        prev_rect = Some(expanded_start);
    }

    for spans in spans.windows(3) {
        let (prev_track_span, curr_track_span, next_track_span) = (spans[0], spans[1], spans[2]);
        if prev_track_span.intersects(&next_track_span) {
            prev_rect = None;
        } else {
            let curr_layer = get_layer(curr_dir, ctx)?;
            let next_layer = get_layer(!curr_dir, ctx)?;
            let rect = Rect::span_builder()
                .with(curr_dir, prev_track_span.union(next_track_span))
                .with(!curr_dir, curr_track_span)
                .build();
            draw_rect(curr_layer, rect, router, ctx);
            if let Some(prev_rect) = prev_rect {
                draw_routing_via(next_layer, prev_rect, curr_layer, rect, ctx)?;
            }
            prev_rect = Some(rect);
        }
        curr_dir = !curr_dir;
    }

    let expanded_end = end.with_span(end.span(end_dir).union(spans[tracks.len()]), end_dir);
    draw_rect(end_layer, expanded_end, router, ctx);
    let prev_layer = get_layer(!curr_dir, ctx)?;
    if end_layer != prev_layer {
>>>>>>> 993b0425
        if let Some(prev_rect) = prev_rect {
            draw_routing_via(prev_layer, prev_rect, end_layer, expanded_end, ctx)?;
        }
    }
    Ok(())
}

impl SramInner {
    pub(crate) fn layout(&self, ctx: &mut LayoutCtx) -> Result<()> {
        let dsn = ctx
            .inner()
            .run_script::<SramPhysicalDesignScript>(&self.params)?;
        let layers = ctx.layers();
        let m0 = layers.get(Selector::Metal(0))?;
        let m1 = layers.get(Selector::Metal(1))?;
        let m2 = layers.get(Selector::Metal(2))?;

        let bitcells = ctx.instantiate::<SpCellArray>(&dsn.bitcells)?;
        let mut cols = ctx.instantiate::<ColPeripherals>(&dsn.col_params)?;
        let mut decoder = ctx
            .instantiate::<Decoder>(&dsn.row_decoder)?
            .with_orientation(Named::R90Cw);
        let mut addr_gate = ctx
            .instantiate::<DecoderStage>(&dsn.addr_gate)?
            .with_orientation(Named::FlipYx);
        let mut col_dec = ctx
            .instantiate::<Decoder>(&dsn.col_decoder)?
            .with_orientation(Named::FlipYx);
        let mut control = ctx.instantiate::<ControlLogicReplicaV2>(&dsn.control)?;

        let mut pc_b_buffer = ctx
            .instantiate::<DecoderStage>(&dsn.pc_b_buffer)?
            .with_orientation(Named::R90Cw);
        let wl_en_buffer = ctx
            .instantiate::<DecoderStage>(&dsn.wlen_buffer)?
            .with_orientation(Named::R90Cw);
        let mut write_driver_en_buffer = ctx
            .instantiate::<DecoderStage>(&dsn.write_driver_en_buffer)?
            .with_orientation(Named::R90Cw);
        let mut sense_en_buffer = ctx
            .instantiate::<DecoderStage>(&dsn.sense_en_buffer)?
            .with_orientation(Named::R90Cw);
        let mut dffs = ctx.instantiate::<DffArray>(&dsn.num_dffs)?;
        let mut rbl = ctx.instantiate::<ReplicaCellArray>(&dsn.rbl)?;
        let mut replica_pc = ctx
            .instantiate::<ReplicaPrecharge>(&dsn.replica_pc)?
            .with_orientation(Named::ReflectVert);

        // Align row decoders to left of bitcell array.
        decoder.align_to_the_left_of(bitcells.bbox(), 6_000);
        decoder.align_centers_vertically_gridded(bitcells.bbox(), ctx.pdk().layout_grid());

        // Align address gate to the left of the row decoder.
        //
        // Need enough vertical tracks to route outputs to decoder.
        addr_gate.align_to_the_left_of(decoder.bbox(), 700 + 1_400 * self.params.row_bits() as i64);
        addr_gate.align_bottom(decoder.bbox());

        // Align column peripherals under bitcell array.
        cols.align_beneath(bitcells.bbox(), 4_000);
        cols.align_centers_horizontally_gridded(bitcells.bbox(), ctx.pdk().layout_grid());

        // Align pc_b buffer with pc_b port of column peripherals.
        pc_b_buffer.align_bottom(cols.port("pc_b")?.largest_rect(m2)?);
        pc_b_buffer.translate(Point::new(0, 1_000));
        pc_b_buffer.align_to_the_left_of(cols.bbox(), 6_000);

        // Align column decoder to topmost column mux select port.
        //
        // Need enough vertical tracks to route outputs to column mux.
        col_dec.align_top(
            cols.port(PortId::new("sel", self.params.mux_ratio() - 1))?
                .largest_rect(m2)?,
        );
        col_dec.align_to_the_left_of(
            cols.bbox(),
            std::cmp::max(6_000, 1_400 + 700 * self.params.mux_ratio() as i64),
        );
        col_dec.translate(Point::new(0, -1_000));

        // Align sense_en buffer as close to column peripheral sense_en port as possible.
        sense_en_buffer.align_beneath(
            col_dec.brect().expand(4_000).with_vspan(
                col_dec
                    .brect()
                    .vspan()
                    .add_point(cols.port("sense_en")?.largest_rect(m2)?.top()),
            ),
            0,
        );
        sense_en_buffer.align_to_the_left_of(cols.bbox(), 6_000);

        // Align write driver underneath sense_en buffer.
        write_driver_en_buffer.align_beneath(sense_en_buffer.bbox(), 4_000);
        write_driver_en_buffer.align_to_the_left_of(cols.bbox(), 6_000);

        // Align control logic to the left of all of the buffers and column decoder that border
        // column peripherals.
        let buffer_bbox = col_dec
            .bbox()
            .union(sense_en_buffer.bbox())
            .union(pc_b_buffer.bbox())
            .union(write_driver_en_buffer.bbox())
            .into_rect();
        control.set_orientation(Named::R90);
        control.align_beneath(decoder.bbox(), 4_000);
        control.align_to_the_left_of(
            buffer_bbox,
            2_100 + 1_400 * self.params.col_select_bits() as i64,
        );

        // Align replica bitcell array to left of control logic, with replica precharge
        // aligned to top of control logic.
        rbl.align_to_the_left_of(control.bbox(), 7_000);
        replica_pc.align_beneath(decoder.bbox(), 4_000);
        replica_pc.align_centers_horizontally_gridded(rbl.bbox(), ctx.pdk().layout_grid());
        rbl.align_beneath(replica_pc.bbox(), 4_000);

        // Align DFFs to the left of column peripherals and underneath all other objects.
        dffs.align_to_the_left_of(cols.bbox(), 8_000);
        dffs.align_beneath(
            control
                .bbox()
                .union(rbl.bbox())
                .union(write_driver_en_buffer.bbox()),
            3_500 + 1_400 * self.params.addr_width() as i64,
        );

        // Draw instances.
        ctx.draw_ref(&bitcells)?;
        ctx.draw_ref(&cols)?;
        ctx.draw_ref(&decoder)?;
        ctx.draw_ref(&addr_gate)?;
        ctx.draw_ref(&pc_b_buffer)?;
        ctx.draw_ref(&col_dec)?;
        ctx.draw_ref(&sense_en_buffer)?;
        ctx.draw_ref(&write_driver_en_buffer)?;
        ctx.draw_ref(&control)?;
        ctx.draw_ref(&dffs)?;
        ctx.draw_ref(&rbl)?;
        ctx.draw_ref(&replica_pc)?;

        // Set up autorouter for automatic strap placement.
        let router_bbox = ctx
            .brect()
            .expand(8 * 680)
            .expand_side(Side::Right, 4 * 680)
            .expand_side(Side::Left, 1_400 * self.params.row_bits() as i64)
            .snap_to_grid(680);

        let mut router = GreedyRouter::with_config(GreedyRouterConfig {
            area: router_bbox,
            layers: vec![
                LayerConfig {
                    line: 320,
                    space: 360,
                    dir: Dir::Vert,
                    layer: m1,
                },
                LayerConfig {
                    line: 320,
                    space: 360,
                    dir: Dir::Horiz,
                    layer: m2,
                },
            ],
        });
        let m1_tracks = router.track_info(m1).tracks().clone();
        let m2_tracks = router.track_info(m2).tracks().clone();

        // Block appropriate areas in router for each instance.
        for inst in [
            &addr_gate,
            &decoder,
            &col_dec,
            &pc_b_buffer,
            &sense_en_buffer,
            &write_driver_en_buffer,
            &dffs,
            &control,
            &replica_pc,
        ] {
            for layer in [m1, m2] {
                for shape in inst.shapes_on(layer) {
                    let rect = shape.brect();
                    router.block(layer, rect);
                }
            }
        }

        // Block entirety of bounding box for bitcells, replica bitcells, and column peripherals.
        for inst in [&bitcells, &rbl, &cols] {
            router.block(
                m1,
                inst.brect()
                    .expand_dir(Dir::Vert, 6_000)
                    .expand_dir(Dir::Horiz, 1_000),
            );
            router.block(
                m2,
                inst.brect()
                    .expand_dir(Dir::Horiz, 6_000)
                    .expand_dir(Dir::Vert, 1_000),
            );
        }

        // Route precharges to bitcell array.
        for i in 0..self.params.cols() {
            for port_name in ["bl", "br"] {
                let src = cols.port(PortId::new(port_name, i))?.largest_rect(m1)?;
                let dst = bitcells.port(PortId::new(port_name, i))?.largest_rect(m1)?;
                ctx.draw_rect(m1, src.union(dst.bbox()).into_rect());
            }
        }

        // Route DFF input signals to pins on bounding box of SRAM on m1.
        for i in 0..dsn.num_dffs {
            let src = dffs.port(PortId::new("d", i))?.largest_rect(m0)?;
            let track_span =
                m1_tracks.index(m1_tracks.track_with_loc(TrackLocator::Nearest, src.center().x));
            let m1_rect = src
                .with_hspan(track_span)
                .with_vspan(src.vspan().add_point(router_bbox.bottom()));
            draw_rect(m1, m1_rect, &mut router, ctx);
            ctx.add_port(
                CellPort::builder()
                    .id(if i == dsn.num_dffs - 1 {
                        "we".into()
                    } else if i == dsn.num_dffs - 2 {
                        "ce".into()
                    } else {
                        PortId::new("addr", self.params.addr_width() - i - 1)
                    })
                    .add(m1, m1_rect)
                    .build(),
            )?;
            let via = draw_via(m0, src, m1, src, ctx)?;
            let expanded_rect = via.layer_bbox(m1).into_rect();
            let expanded_rect = expanded_rect.with_hspan(expanded_rect.hspan().union(track_span));
            draw_rect(m1, expanded_rect, &mut router, ctx);
        }

        // Route address gate to predecoders.
        let addr_gate_m1_track_idx =
            m1_tracks.track_with_loc(TrackLocator::StartsAfter, addr_gate.brect().right() + 700);
        // Maps predecoder port spans to the previous m2 track used to connect to the input bus.
        // Increments each time a track is used.
        let mut m2_prev_track = HashMap::new();
        for i in 0..self.params.row_bits() {
            for j in 0..2 {
                let idx = 2 * i + j;
                let y = addr_gate.port(PortId::new("y", idx))?.largest_rect(m0)?;
                let predecode_port = decoder
                    .port(format!("predecode_{}_{}", i, j))?
                    .largest_rect(m1)?;

                // Choose the track to use to connect to the predecoder input bus.
                // If bus has already been connected to, use next track.
                // Otherwise, use bottom most track contained by the bus's vertical span.
                let m2_track_final_idx = *m2_prev_track
                    .entry(predecode_port.vspan())
                    .and_modify(|v| *v += 1)
                    .or_insert(
                        m2_tracks
                            .track_with_loc(TrackLocator::StartsAfter, predecode_port.bottom()),
                    );

                // Jog the address gate output port to the nearest m2 track.
                let m2_track_idx = m2_tracks.track_with_loc(TrackLocator::Nearest, y.top());
                // Expand port to make space for via.
                let rect = y.expand_side(Side::Right, 340);
                ctx.draw_rect(m0, rect);
                let via_rect = rect.with_hspan(Span::with_stop_and_length(rect.right(), 340));
                let via = draw_via(m0, via_rect, m1, via_rect, ctx)?;
                // Expand m1 rect of via to overlap with m2 track.
                let via_m1 = via.layer_bbox(m1).into_rect();

                // Determine m1 track to jog the signal vertically. If the signal needs to jog
                // downwards, need the m1 track number to increase as we move upward through
                // the address gate outputs.
                let m1_track_idx = if m2_track_final_idx < m2_track_idx {
                    addr_gate_m1_track_idx + idx as i64
                } else {
                    addr_gate_m1_track_idx + 2 * self.params.row_bits() as i64 - 1 - idx as i64
                };
                draw_route(
                    m1,
                    via_m1,
                    m1,
                    predecode_port,
                    Dir::Horiz,
                    vec![m2_track_idx, m1_track_idx, m2_track_final_idx],
                    &mut router,
                    ctx,
                )?;
            }
        }

        // Route buffers to columns.
        for (buffer, signal, layer) in [
            (&pc_b_buffer, "pc_b", m2),
            (&sense_en_buffer, "sense_en", m2),
            (&write_driver_en_buffer, "we", m1),
        ] {
            let y = buffer.port("y")?.largest_rect(m0)?;
            let col_port = cols.port(signal)?.largest_rect(layer)?;
            let track_idx =
                m1_tracks.track_with_loc(TrackLocator::EndsBefore, cols.brect().left() - 300);
            let track = m1_tracks.index(track_idx);

            let rect = y.with_hspan(y.hspan().union(track));
            ctx.draw_rect(m0, rect);
            let m1_rect = Rect::from_spans(track, y.vspan().union(col_port.vspan()));
            draw_via(m0, rect, m1, m1_rect, ctx)?;
            let m2_rect = Rect::from_spans(
                m1_rect.hspan().add_point(col_port.left() + 320),
                col_port.vspan(),
            );
            draw_rect(m1, m1_rect, &mut router, ctx);
            draw_rect(m2, m2_rect, &mut router, ctx);
            draw_via(m1, m1_rect, m2, m2_rect, ctx)?;
            if layer == m1 {
                draw_via(m1, col_port, m2, m2_rect, ctx)?;
            }
        }

        // Route wordline driver to bitcell array
        for i in 0..self.params.rows() {
            let src = decoder.port(PortId::new("y", i))?.largest_rect(m0)?;
            let src = src.with_hspan(Span::with_stop_and_length(src.right(), 170));
            let dst = bitcells.port(PortId::new("wl", i))?.largest_rect(m2)?;
            let jog = SJog::builder()
                .src(src)
                .dst(dst)
                .dir(Dir::Horiz)
                .layer(m2)
                .width(170)
                .l1(0)
                .grid(ctx.pdk().layout_grid())
                .build()
                .unwrap();
            let jog_group = jog.draw()?;
            router.block(m2, jog_group.bbox().into_rect());
            ctx.draw(jog_group)?;
            let via = draw_via(m0, src, m1, src, ctx)?;
            router.block(m1, via.bbox().into_rect());
            let via = draw_via(m1, src, m2, src, ctx)?;
            router.block(m1, via.bbox().into_rect());
        }

        // Route column decoders to mux.
        let sel_track_idx =
            m1_tracks.track_with_loc(TrackLocator::StartsAfter, col_dec.brect().right());
        for i in 0..self.params.mux_ratio() {
            for j in 0..2 {
                let (y_name, sel_name) = if j == 0 {
                    ("y", "sel")
                } else {
                    ("y_b", "sel_b")
                };
                let y = col_dec.port(PortId::new(y_name, i))?.largest_rect(m0)?;
                let sel = cols.port(PortId::new(sel_name, i))?.largest_rect(m2)?;
                let track_span = m1_tracks.index(
                    sel_track_idx
                        + i as i64
                        + if (j == 0 && y.top() < sel.top())
                            || (j == 1 && y.bottom() > sel.bottom())
                        {
                            1
                        } else {
                            0
                        },
                );

                let rect = if j == 0 {
                    y.with_hspan(y.hspan().union(track_span))
                } else {
                    let jog = OffsetJog::builder()
                        .dir(subgeom::Dir::Horiz)
                        .sign(subgeom::Sign::Pos)
                        .src(y)
                        .dst(
                            if matches!(
                                dsn.col_decoder.tree.root.children[0].gate,
                                GateParams::FoldedInv(_) | GateParams::Inv(_)
                            ) {
                                y.bottom() - 770
                            } else {
                                y.bottom() - 340
                            },
                        )
                        .layer(m0)
                        .space(170)
                        .build()
                        .unwrap();
                    let rect = Rect::from_spans(
                        jog.r2().hspan().union(track_span),
                        Span::with_start_and_length(jog.r2().bottom(), 170),
                    );
                    ctx.draw(jog)?;
                    rect
                };
                ctx.draw_rect(m0, rect);
                let track_rect = Rect::from_spans(track_span, rect.vspan().union(sel.vspan()));
                draw_via(m0, rect, m1, track_rect, ctx)?;
                let m2_rect = Rect::from_spans(track_rect.hspan().union(sel.hspan()), sel.vspan());
                draw_rect(m1, track_rect, &mut router, ctx);
                draw_rect(m2, m2_rect, &mut router, ctx);
                draw_via(m1, track_rect, m2, m2_rect, ctx)?;
            }
        }

        // Route control logic inputs to m2 tracks above DFFs.
        let dff_m2_track_idx =
            m2_tracks.track_with_loc(TrackLocator::StartsAfter, dffs.brect().top());
        let control_m2_track_idx = dff_m2_track_idx + 2 * self.params.addr_width() as i64;
        let m2_clk_track_idx = control_m2_track_idx;
        let m2_reset_b_track_idx = control_m2_track_idx + 1;
        let m2_ce_track_idx = control_m2_track_idx + 2;
        let m2_we_track_idx = control_m2_track_idx + 3;

        let m2_track_conn_idx =
            m2_tracks.track_with_loc(TrackLocator::EndsBefore, cols.brect().bottom());
        let m2_track_clk_conn = m2_track_conn_idx;
        let m2_track_reset_b_conn = m2_track_conn_idx - 1;

        // Route clk and reset_b.
        // Connect clock ports from the left and clock ports on the right to separate
        // m1 tracks to prevent overlapping vias.
        let m1_track_idx =
            m1_tracks.track_with_loc(TrackLocator::StartsAfter, dffs.brect().right());
        let m1_clk_track_left_idx = m1_track_idx;
        let m1_clk_track_right_idx = m1_track_idx + 2;
        let m1_reset_b_track_left_idx = m1_track_idx + 1;
        let m1_reset_b_track_right_idx = m1_track_idx + 3;

        for (port, m1_track_left, m1_track_right, m2_track, m2_track_conn) in [
            (
                "clk",
                m1_clk_track_left_idx,
                m1_clk_track_right_idx,
                m2_clk_track_idx,
                m2_track_clk_conn,
            ),
            (
                "reset_b",
                m1_reset_b_track_left_idx,
                m1_reset_b_track_right_idx,
                m2_reset_b_track_idx,
                m2_track_reset_b_conn,
            ),
        ] {
            let control_port = control.port(port)?.largest_rect(m1)?;

            // Draw pin on the edge of one of the m1 tracks.
            let m1_pin = Rect::from_spans(
                m1_tracks.index(m1_track_left),
                Span::with_start_and_length(router_bbox.bottom(), 320),
            );
            draw_rect(m1, m1_pin, &mut router, ctx);
            ctx.add_port(CellPort::with_shape(port, m1, m1_pin))?;

            // Connect control logic to pin.
            draw_route(
                m1,
                control_port,
                m1,
                m1_pin,
                Dir::Horiz,
                vec![m2_track],
                &mut router,
                ctx,
            )?;

            // Connect addr dffs and dffs from column peripherals to pin.
            for (inst, m1_track) in [(&dffs, m1_track_left), (&cols, m1_track_right)] {
                for port_rect in inst
                    .port(port)?
                    .shapes(m2)
                    .filter_map(|shape| shape.as_rect())
                {
                    draw_route(
                        m2,
                        port_rect,
                        m1,
                        m1_pin,
                        Dir::Vert,
                        vec![m1_track, m2_track_conn],
                        &mut router,
                        ctx,
                    )?;
                }
            }
        }

        // Route ce and we to DFFs.
        for (port, m2_track_idx, dff_idx) in [
            ("ce", m2_ce_track_idx, dsn.num_dffs - 2),
            ("we", m2_we_track_idx, dsn.num_dffs - 1),
        ] {
            let control_port = control.port(port)?.largest_rect(m1)?;
            let dff_port = dffs.port(PortId::new("q", dff_idx))?.largest_rect(m0)?;
            let via = draw_via(m0, dff_port, m1, dff_port, ctx)?;
            let via_m1 = via.layer_bbox(m1).into_rect();
            let track_idx = m1_tracks.track_with_loc(TrackLocator::Nearest, via_m1.center().x);
            draw_route(
                m1,
                via_m1,
                m1,
                control_port,
                Dir::Vert,
                vec![track_idx, m2_track_idx],
                &mut router,
                ctx,
            )?;
        }

        // Route replica cell array to replica precharge
        for i in 0..2 {
            for port_name in ["bl", "br"] {
                let src = rbl.port(PortId::new(port_name, i))?.largest_rect(m1)?;
                let dst = replica_pc
                    .port(PortId::new(format!("{}_in", port_name), i))?
                    .largest_rect(m1)?;
                ctx.draw_rect(m1, src.bbox().union(dst.bbox()).into_rect());
            }
        }

        // Route replica wordline.
        let control_rwl_rect = control.port("rwl")?.largest_rect(m2)?;
        let array_rwl_rect = rbl
            .port(PortId::new("wl", dsn.rbl_wl_index))?
            .largest_rect(m2)?;
        let m1_rwl_track_idx =
            m1_tracks.track_with_loc(TrackLocator::EndsBefore, control_rwl_rect.right());
        draw_route(
            m2,
            control_rwl_rect,
            m2,
            array_rwl_rect,
            Dir::Vert,
            vec![m1_rwl_track_idx],
            &mut router,
            ctx,
        )?;

        // Route replica bitline/precharge.
        let control_rbl_rect = control.port("rbl")?.largest_rect(m1)?;
        let control_pc_b_rect = control.port("pc_b")?.largest_rect(m1)?;
        let array_rbl_rect = replica_pc.port("rbl")?.largest_rect(m2)?;
        let array_pc_b_rect = replica_pc.port("en_b")?.largest_rect(m2)?;

        let m2_rbl_track_idx =
            m2_tracks.track_with_loc(TrackLocator::StartsAfter, control_rbl_rect.bottom());
        let m2_pc_b_track_idx = m2_rbl_track_idx + 1;
        let m2_wlen_track_idx = m2_rbl_track_idx + 2;

        let m1_rbl_track_idx =
            m1_tracks.track_with_loc(TrackLocator::StartsAfter, array_rbl_rect.right());
        let m1_pc_b_track_idx = m1_rbl_track_idx + 1;

        for (control_rect, array_rect, m1_track, m2_track) in [
            (
                control_rbl_rect,
                array_rbl_rect,
                m1_rbl_track_idx,
                m2_rbl_track_idx,
            ),
            (
                control_pc_b_rect,
                array_pc_b_rect,
                m1_pc_b_track_idx,
                m2_pc_b_track_idx,
            ),
        ] {
            draw_route(
                m1,
                control_rect,
                m2,
                array_rect,
                Dir::Horiz,
                vec![m2_track, m1_track],
                &mut router,
                ctx,
            )?;
        }

        // Route wlen
        let control_wlen_rect = control.port("wlen")?.largest_rect(m1)?;
        let decoder_wlen_rect = addr_gate.port("wl_en")?.largest_rect(m1)?;
        draw_route(
            m1,
            control_wlen_rect,
            m1,
            decoder_wlen_rect,
            Dir::Horiz,
            vec![m2_wlen_track_idx],
            &mut router,
            ctx,
        )?;

        // Route pc_b to main array.
        let pc_b_rect = pc_b_buffer.port("predecode_0_0")?.largest_rect(m1)?;
        draw_route(
            m1,
            control_pc_b_rect,
            m1,
            pc_b_rect,
            Dir::Horiz,
            vec![m2_pc_b_track_idx],
            &mut router,
            ctx,
        )?;

        // Route sense_en and write_driver_en.
        let m1_sense_en_track_idx =
            m1_tracks.track_with_loc(TrackLocator::EndsBefore, buffer_bbox.left());
        let m1_write_driver_en_track_idx = m1_sense_en_track_idx - 1;

        for (port, track, buf) in [
            ("saen", m1_sense_en_track_idx, &sense_en_buffer),
            (
                "wrdrven",
                m1_write_driver_en_track_idx,
                &write_driver_en_buffer,
            ),
        ] {
            let buffer_port = buf.port("predecode_0_0")?.largest_rect(m1)?;
            let control_port = control.port(port)?.largest_rect(m2)?;

            if buffer_port.vspan().contains(control_port.vspan()) {
                let m2_rect =
                    control_port.with_hspan(control_port.hspan().union(buffer_port.hspan()));
                draw_rect(m2, m2_rect, &mut router, ctx);
                draw_via(m1, buffer_port, m2, m2_rect, ctx)?;
            } else {
                let m2_track_idx = if buffer_port.vspan().start() > control_port.vspan().start() {
                    m2_tracks.track_with_loc(TrackLocator::StartsAfter, buffer_port.bottom())
                } else {
                    m2_tracks.track_with_loc(TrackLocator::EndsBefore, buffer_port.top())
                };
                draw_route(
                    m1,
                    buffer_port,
                    m2,
                    control_port,
                    Dir::Horiz,
                    vec![m2_track_idx, track],
                    &mut router,
                    ctx,
                )?;
            }
        }

        // Route column select bits.
        for i in 0..self.params.col_select_bits() {
            for j in 0..2 {
                let idx = 2 * i + j;
                let dff_idx = dsn.num_dffs - i - 3;
                let port_rect = col_dec
                    .port(format!("predecode_{i}_{j}"))?
                    .largest_rect(m1)?;
                let rect = if j == 0 {
                    dffs.port(PortId::new("q", dff_idx))?.largest_rect(m0)?
                } else {
                    dffs.port(PortId::new("q_n", dff_idx))?
                        .first_rect(m0, Side::Left)?
                };
                let (loc, side) = if j == 0 {
                    (TrackLocator::EndsBefore, Side::Right)
                } else {
                    (TrackLocator::StartsAfter, Side::Left)
                };
                let track_span = m1_tracks.index(m1_tracks.track_with_loc(loc, rect.side(side)));
                let m0_rect = rect.with_hspan(track_span);
                let via = draw_via(m0, m0_rect, m1, m0_rect, ctx)?;
                let dff_port = Rect::from_spans(track_span, via.layer_bbox(m1).into_rect().vspan());
                draw_rect(m1, dff_port, &mut router, ctx);

                let m2_track_a_idx = m2_tracks
                    .track_with_loc(TrackLocator::StartsAfter, port_rect.bottom())
                    + idx as i64;
                let m1_track_idx = m1_sense_en_track_idx - 2 - idx as i64;
                let m1_track = m1_tracks.index(m1_track_idx);
                let m2_track_b_idx = if m1_track.start() < dff_port.left() {
                    dff_m2_track_idx + 2 * self.params.addr_width() as i64 - 1 - idx as i64
                } else {
                    dff_m2_track_idx + 2 * self.params.row_bits() as i64 + idx as i64
                };

                draw_route(
                    m1,
                    port_rect,
                    m1,
                    dff_port,
                    Dir::Horiz,
                    vec![m2_track_a_idx, m1_track_idx, m2_track_b_idx],
                    &mut router,
                    ctx,
                )?;
            }
        }

        // Route row address bits to addr gate.
        for i in 0..self.params.row_bits() {
            for j in 0..2 {
                let idx = 2 * i + j;
                let dff_idx = dsn.num_dffs - i - 3 - self.params.col_select_bits();
                let port_rect = addr_gate.port(PortId::new("in", idx))?.largest_rect(m0)?;
                let rect = if j == 0 {
                    dffs.port(PortId::new("q", dff_idx))?.largest_rect(m0)?
                } else {
                    dffs.port(PortId::new("q_n", dff_idx))?
                        .first_rect(m0, Side::Left)?
                };
                let (loc, side) = if j == 0 {
                    (TrackLocator::EndsBefore, Side::Right)
                } else {
                    (TrackLocator::StartsAfter, Side::Left)
                };
                let track_span = m1_tracks.index(m1_tracks.track_with_loc(loc, rect.side(side)));
                let m0_rect = rect.with_hspan(track_span);
                let via = draw_via(m0, m0_rect, m1, m0_rect, ctx)?;
                let dff_port = Rect::from_spans(track_span, via.layer_bbox(m1).into_rect().vspan());
                draw_rect(m1, dff_port, &mut router, ctx);

                let m2_track_idx = dff_m2_track_idx + idx as i64;
                let m1_track_idx = m1_tracks.track_with_loc(
                    TrackLocator::EndsBefore,
                    addr_gate
                        .bbox()
                        .union(rbl.brect().expand_side(Side::Left, 6_000).bbox())
                        .into_rect()
                        .left()
                        - 140,
                ) - idx as i64;
                let m1_track = m1_tracks.index(m1_track_idx);

                let m0_rect = port_rect.with_hspan(port_rect.hspan().union(m1_track));
                ctx.draw_rect(m0, m0_rect);
                let via = draw_via(m0, m0_rect, m1, m0_rect.with_hspan(m1_track), ctx)?;

                draw_route(
                    m1,
                    via.layer_bbox(m1).into_rect(),
                    m1,
                    dff_port,
                    Dir::Vert,
                    vec![m1_track_idx, m2_track_idx],
                    &mut router,
                    ctx,
                )?;
            }
        }

        let mut straps = RoutedStraps::new();
        straps.set_strap_layers([m1, m2]);

        // Helper function for connecting bitcell ports to power straps.
        let mut connect_bitcells_to_straps = |inst: &Instance,
                                              port_ids: Vec<(PortId, SingleSupplyNet)>|
         -> Result<()> {
            let target_brect = inst
                .brect()
                .expand_dir(Dir::Horiz, 5_720)
                .expand_dir(Dir::Vert, 3_500);
            for (dir, layer, extension) in [(Dir::Vert, m1, 3_300), (Dir::Horiz, m2, 5_520)] {
                let mut to_merge = HashMap::new();
                for (port_id, net) in port_ids.iter() {
                    for port in inst.port(port_id.clone())?.shapes(layer) {
                        let bitcell_center = inst.bbox().center().coord(dir);
                        if let Shape::Rect(rect) = port {
                            let sign = if rect.center().coord(dir) < bitcell_center {
                                Sign::Neg
                            } else {
                                Sign::Pos
                            };
                            let rect = rect.with_span(
                                rect.span(dir).add_point(target_brect.span(dir).point(sign)),
                                dir,
                            );
                            ctx.draw_rect(layer, rect);
                            to_merge
                                .entry((sign, *net))
                                .or_insert(Vec::new())
                                .push(rect.span(!dir));
                        }
                    }
                }
                for ((sign, net), spans) in to_merge.into_iter() {
                    let merged_spans = Span::merge_adjacent(spans, |a, b| a.min_distance(b) < 400);

                    for span in merged_spans {
                        let curr = Rect::span_builder()
                            .with(
                                dir,
                                Span::with_point_and_length(
                                    sign,
                                    target_brect.span(dir).point(sign),
                                    extension,
                                ),
                            )
                            .with(!dir, span)
                            .build();
                        ctx.draw_rect(layer, curr);
                        straps.add_target(layer, Target::new(net, curr));
                    }
                }
            }
            Ok(())
        };

        // Connect bitcell array to power straps.
        let mut port_ids: Vec<(PortId, SingleSupplyNet)> = ["vpwr", "vgnd", "vpb", "vnb"]
            .into_iter()
            .map(|x| {
                (
                    x.into(),
                    match x {
                        "vpwr" | "vpb" => SingleSupplyNet::Vdd,
                        "vgnd" | "vnb" => SingleSupplyNet::Vss,
                        _ => unreachable!(),
                    },
                )
            })
            .collect();
        for i in 0..2 {
            port_ids.push((PortId::new("wl_dummy", i), SingleSupplyNet::Vss));
        }
        for port_name in ["bl_dummy", "br_dummy"] {
            port_ids.push((PortId::new(port_name, 1), SingleSupplyNet::Vdd));
        }

        connect_bitcells_to_straps(&bitcells, port_ids)?;

        // Connect replica bitcell array to power straps.
        let mut port_ids: Vec<(PortId, SingleSupplyNet)> = ["vpwr", "vgnd", "vpb", "vnb"]
            .into_iter()
            .map(|x| {
                (
                    x.into(),
                    match x {
                        "vpwr" | "vpb" => SingleSupplyNet::Vdd,
                        "vgnd" | "vnb" => SingleSupplyNet::Vss,
                        _ => unreachable!(),
                    },
                )
            })
            .collect();
        for i in 0..dsn.rbl.rows {
            if i != dsn.rbl_wl_index {
                port_ids.push((PortId::new("wl", i), SingleSupplyNet::Vss));
            }
        }
        connect_bitcells_to_straps(&rbl, port_ids)?;

        // Connect column circuitry to power straps.
        for layer in [m1, m2] {
            for port_name in ["vdd", "vss"] {
                for port in cols
                    .port(port_name)?
                    .shapes(layer)
                    .filter_map(|shape| shape.as_rect())
                    .filter(|rect| rect.height() < 5000)
                {
                    let new_span = cols.brect().hspan().expand_all(5_000);
                    for sign in [Sign::Neg, Sign::Pos] {
                        let rect = port.with_hspan(Span::new(
                            new_span.point(sign),
                            port.hspan().point(sign) - sign.as_int() * 800,
                        ));
                        if layer == m1 {
                            draw_via(m1, port, m2, rect, ctx)?;
                        }
                        draw_rect(m2, rect, &mut router, ctx);
                        straps.add_target(
                            layer,
                            Target::new(
                                match port_name {
                                    "vdd" => SingleSupplyNet::Vdd,
                                    "vss" => SingleSupplyNet::Vss,
                                    _ => unreachable!(),
                                },
                                rect,
                            ),
                        );
                    }
                }
            }
        }

        // Connect decoders and DFFs to power straps.
        for (inst, layer) in [
            (&decoder, m1),
            (&addr_gate, m2),
            (&col_dec, m2),
            (&dffs, m2),
            (&control, m1),
        ] {
            for port_name in ["vdd", "vss"] {
                for port in inst.port(port_name)?.shapes(layer) {
                    if let Shape::Rect(rect) = port {
                        straps.add_target(
                            layer,
                            Target::new(
                                match port_name {
                                    "vdd" => SingleSupplyNet::Vdd,
                                    "vss" => SingleSupplyNet::Vss,
                                    _ => unreachable!(),
                                },
                                rect,
                            ),
                        );
                    }
                }
            }
        }

        // Connect replica precharge to power straps.
        for port in replica_pc.port("vdd")?.shapes(m2) {
            if let Shape::Rect(rect) = port {
                straps.add_target(m2, Target::new(SingleSupplyNet::Vdd, rect));
            }
        }

        // Route column peripheral outputs to pins on bounding box of SRAM
        let groups = self.params.data_width();
        for (port, width) in [
            ("dout", groups),
            ("din", groups),
            ("wmask", self.params.wmask_width()),
        ] {
            for i in 0..width {
                let port_id = PortId::new(port, i);
                let rect = cols.port(port_id.clone())?.largest_rect(m1)?;
                let rect = rect.with_vspan(rect.vspan().add_point(router_bbox.bottom()));
                draw_rect(m1, rect, &mut router, ctx);
                ctx.add_port(CellPort::builder().id(port_id).add(m1, rect).build())?;
            }
        }

        let straps = straps.fill(&router, ctx)?;
        ctx.set_metadata(straps);

        ctx.draw(router)?;
        Ok(())
    }
}<|MERGE_RESOLUTION|>--- conflicted
+++ resolved
@@ -15,10 +15,7 @@
 use substrate::layout::placement::align::{AlignMode, AlignRect};
 use substrate::layout::placement::array::ArrayTiler;
 use substrate::layout::placement::tile::LayerBbox;
-<<<<<<< HEAD
 use substrate::layout::routing::auto::grid::ExpandToGridStrategy;
-=======
->>>>>>> 993b0425
 use substrate::layout::routing::auto::straps::{RoutedStraps, Target};
 use substrate::layout::routing::auto::{GreedyRouter, GreedyRouterConfig, LayerConfig};
 use substrate::layout::routing::manual::jog::{OffsetJog, SJog};
@@ -29,17 +26,11 @@
 
 use crate::blocks::bitcell_array::replica::ReplicaCellArray;
 use crate::blocks::bitcell_array::SpCellArray;
-<<<<<<< HEAD
-use crate::blocks::columns::ColPeripherals;
-use crate::blocks::control::{ControlLogicParams, ControlLogicReplicaV2, DffArray};
-use crate::blocks::decoder::{Decoder, DecoderStage};
-=======
 use crate::blocks::columns::layout::DffArray;
 use crate::blocks::columns::ColPeripherals;
 use crate::blocks::control::ControlLogicReplicaV2;
 use crate::blocks::decoder::{Decoder, DecoderStage};
 use crate::blocks::gate::GateParams;
->>>>>>> 993b0425
 use crate::blocks::precharge::layout::ReplicaPrecharge;
 
 use super::{SramInner, SramPhysicalDesignScript};
@@ -176,24 +167,6 @@
     router: &mut GreedyRouter,
     ctx: &mut LayoutCtx,
 ) -> Result<()> {
-<<<<<<< HEAD
-    let curr_span = start;
-    let curr_dir = dir;
-    let prev_rect = None;
-    for tracks in tracks.windows(2) {
-        let curr_track = tracks[0];
-        let next_track = tracks[1];
-        let curr_layer = get_layer(curr_dir, ctx)?;
-        let next_layer = get_layer(!curr_dir, ctx)?;
-        let curr_track_span = router.track_info(curr_layer).tracks().index(curr_track);
-        let next_track_span = router.track_info(next_layer).tracks().index(next_track);
-        let rect = Rect::span_builder()
-            .with(curr_dir, curr_span.union(next_track_span))
-            .with(!curr_dir, curr_track_span)
-            .build();
-        ctx.draw_rect(curr_layer, rect);
-        router.block(curr_layer, rect);
-=======
     assert!(
         !tracks.is_empty(),
         "must provide at least one routing track"
@@ -243,7 +216,6 @@
     draw_rect(end_layer, expanded_end, router, ctx);
     let prev_layer = get_layer(!curr_dir, ctx)?;
     if end_layer != prev_layer {
->>>>>>> 993b0425
         if let Some(prev_rect) = prev_rect {
             draw_routing_via(prev_layer, prev_rect, end_layer, expanded_end, ctx)?;
         }
