--- conflicted
+++ resolved
@@ -248,15 +248,8 @@
         let mut col_dec = ctx
             .instantiate::<Decoder>(&dsn.col_decoder)?
             .with_orientation(Named::FlipYx);
-<<<<<<< HEAD
-        let mut control = ctx.instantiate::<ControlLogicReplicaV2>(&NoParams)?;
-=======
-        // TODO match to schematic
-        let mut control = ctx.instantiate::<ControlLogicReplicaV2>(&ControlLogicParams {
-            decoder_delay_invs: 20,
-        })?;
-
->>>>>>> 84a2d3a7
+        let mut control = ctx.instantiate::<ControlLogicReplicaV2>(&dsn.control)?;
+
         let mut pc_b_buffer = ctx
             .instantiate::<DecoderStage>(&dsn.pc_b_buffer)?
             .with_orientation(Named::R90Cw);
